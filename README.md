--- conflicted
+++ resolved
@@ -1,13 +1,8 @@
 # dl_esm_inf
 Daresbury Laboratory Earth-System Modelling Infrastructure library.
 
-<<<<<<< HEAD
-A library to aid the creation of earth-system models. It currently
-supports two-dimensional, finite-difference models.
-=======
 A small library to aid the creation of earth-system models. Currently
 supports two-dimensional, finite-difference models in Fortran.
->>>>>>> 57cd8881
 
 The first version of this library was developed to support 2D finite-
 difference shallow-water models in the GOcean Project.
@@ -38,13 +33,9 @@
 
     pip install sphinx sphinx-fortran
 
-<<<<<<< HEAD
 ``make latexpdf`` will build the PDF version of the documentation
 (using latex and pdflatex) while ``make html`` builds the html
 version.
-=======
-A field is a representation of some physical quantity (e.g. vorticity)
-at points on the grid.
 
 ## Distributed-memory (MPI) support ##
 
@@ -60,5 +51,4 @@
 that there are no dependencies on an OpenCL installation.  The
 addition of full OpenCL support to the dl_esm_inf library is the
 subject of Issue #10 (github.com/stfc/dl_esm_inf/issues/10) and is
-currently a work in progress.
->>>>>>> 57cd8881
+currently a work in progress.