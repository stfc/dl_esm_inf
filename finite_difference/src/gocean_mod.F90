--- conflicted
+++ resolved
@@ -31,10 +31,6 @@
 #if _OPENACC
     call acc_init(acc_device_nvidia)
 #endif
-<<<<<<< HEAD
-
-  end subroutine gocean_init
-=======
   end subroutine gocean_initialise
 
   !===================================================
@@ -46,7 +42,6 @@
     call parallel_finalise()
 
   end subroutine gocean_finalise
->>>>>>> 9683ea06
 
   !===================================================
 
