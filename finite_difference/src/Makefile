#------------------------------------------------------------------------------
# BSD 2-Clause License
# 
# Copyright (c) 2018, Science and Technology Facilities Council.
# All rights reserved.
# 
# Redistribution and use in source and binary forms, with or without
# modification, are permitted provided that the following conditions are met:
# 
# * Redistributions of source code must retain the above copyright notice, this
#   list of conditions and the following disclaimer.
# 
# * Redistributions in binary form must reproduce the above copyright notice,
#   this list of conditions and the following disclaimer in the documentation
#   and/or other materials provided with the distribution.
# 
# THIS SOFTWARE IS PROVIDED BY THE COPYRIGHT HOLDERS AND CONTRIBUTORS "AS IS"
# AND ANY EXPRESS OR IMPLIED WARRANTIES, INCLUDING, BUT NOT LIMITED TO, THE
# IMPLIED WARRANTIES OF MERCHANTABILITY AND FITNESS FOR A PARTICULAR PURPOSE ARE
# DISCLAIMED. IN NO EVENT SHALL THE COPYRIGHT HOLDER OR CONTRIBUTORS BE LIABLE
# FOR ANY DIRECT, INDIRECT, INCIDENTAL, SPECIAL, EXEMPLARY, OR CONSEQUENTIAL
# DAMAGES (INCLUDING, BUT NOT LIMITED TO, PROCUREMENT OF SUBSTITUTE GOODS OR
# SERVICES; LOSS OF USE, DATA, OR PROFITS; OR BUSINESS INTERRUPTION) HOWEVER
# CAUSED AND ON ANY THEORY OF LIABILITY, WHETHER IN CONTRACT, STRICT LIABILITY,
# OR TORT (INCLUDING NEGLIGENCE OR OTHERWISE) ARISING IN ANY WAY OUT OF THE USE
# OF THIS SOFTWARE, EVEN IF ADVISED OF THE POSSIBILITY OF SUCH DAMAGE.
#------------------------------------------------------------------------------
# Author: A. R. Porter, STFC Daresbury Laboratory

# Makefile for the dl_esm_inf library, intended to be driven by the top-level
# Makefile in dl_esm_inf/finite_difference.
#
# This Makefile picks up the compiler to use plus any flags from
# environment variables. e.g. to use gfortran:
# 
# export F90=mpif90
# export F90FLAGS="-O3"
# export AR=ar
#
# or, to build the serial version:
#
# export F90=gfortran

MODULES = argument_mod.o \
          kind_params_mod.o \
          global_parameters_mod.o \
          gocean_mod.o \
          grid_mod.o \
          kernel_mod.o \
          halo_mod.o \
          field_mod.o \
          region_mod.o \
          tile_mod.o \
          subdomain_mod.o \
          parallel_common_mod.o \
          parallel_mod.o

all: ${API_LIB}

${API_LIB}: ${MODULES}
	${AR} ${ARFLAGS} ${API_LIB} ${MODULES}

.PHONY: parallel
parallel:
	ln -sf parallel/parallel_mod.f90 .

.PHONY: fake_parallel
fake_parallel:
	ln -sf parallel/parallel_stub_mod.f90 parallel_mod.f90

clean:
	rm -f *.o *.mod *.a

# Inter-module dependencies, alphabetical order
argument_mod.o: global_parameters_mod.o

field_mod.o: kind_params_mod.o tile_mod.o grid_mod.o \
             halo_mod.o region_mod.o gocean_mod.o

gocean_mod.o: parallel_mod.o

grid_mod.o: kind_params_mod.o region_mod.o gocean_mod.o parallel_mod.o subdomain_mod.o

halo_mod.o: region_mod.o

<<<<<<< HEAD
parallel_mod.o: parallel_common_mod.o

tile_mod.o: region_mod.o

subdomain_mod.o: region_mod.o

%.o: %.f90
	$(F90) $(F90FLAGS) -c $<

%.o: %.F90
=======
%.o: %.[Ff]90
>>>>>>> c49393cf
	$(F90) $(F90FLAGS) -c $<<|MERGE_RESOLUTION|>--- conflicted
+++ resolved
@@ -83,18 +83,11 @@
 
 halo_mod.o: region_mod.o
 
-<<<<<<< HEAD
 parallel_mod.o: parallel_common_mod.o
 
 tile_mod.o: region_mod.o
 
 subdomain_mod.o: region_mod.o
 
-%.o: %.f90
-	$(F90) $(F90FLAGS) -c $<
-
-%.o: %.F90
-=======
 %.o: %.[Ff]90
->>>>>>> c49393cf
 	$(F90) $(F90FLAGS) -c $<