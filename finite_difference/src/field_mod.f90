!------------------------------------------------------------------------------
! BSD 2-Clause License
! 
! Copyright (c) 2017-2019, Science and Technology Facilities Council
! All rights reserved.
! 
! Redistribution and use in source and binary forms, with or without
! modification, are permitted provided that the following conditions are met:
! 
! * Redistributions of source code must retain the above copyright notice, this
!   list of conditions and the following disclaimer.
! 
! * Redistributions in binary form must reproduce the above copyright notice,
!   this list of conditions and the following disclaimer in the documentation
!   and/or other materials provided with the distribution.
! 
! THIS SOFTWARE IS PROVIDED BY THE COPYRIGHT HOLDERS AND CONTRIBUTORS "AS IS"
! AND ANY EXPRESS OR IMPLIED WARRANTIES, INCLUDING, BUT NOT LIMITED TO, THE
! IMPLIED WARRANTIES OF MERCHANTABILITY AND FITNESS FOR A PARTICULAR PURPOSE ARE
! DISCLAIMED. IN NO EVENT SHALL THE COPYRIGHT HOLDER OR CONTRIBUTORS BE LIABLE
! FOR ANY DIRECT, INDIRECT, INCIDENTAL, SPECIAL, EXEMPLARY, OR CONSEQUENTIAL
! DAMAGES (INCLUDING, BUT NOT LIMITED TO, PROCUREMENT OF SUBSTITUTE GOODS OR
! SERVICES; LOSS OF USE, DATA, OR PROFITS; OR BUSINESS INTERRUPTION) HOWEVER
! CAUSED AND ON ANY THEORY OF LIABILITY, WHETHER IN CONTRACT, STRICT LIABILITY,
! OR TORT (INCLUDING NEGLIGENCE OR OTHERWISE) ARISING IN ANY WAY OUT OF THE USE
! OF THIS SOFTWARE, EVEN IF ADVISED OF THE POSSIBILITY OF SUCH DAMAGE.
!------------------------------------------------------------------------------
! Author: A. R. Porter, STFC Daresbury Laboratory

!> Module for describing all aspects of a field (which exists on some
!! grid).
module field_mod
  use kind_params_mod
  use region_mod
  use halo_mod
  use grid_mod
  use gocean_mod, only: gocean_stop
  use tile_mod
  implicit none

  private

  ! Enumeration of grid-point types on the Arakawa C grid. A
  ! field lives on one of these types.
  integer, public, parameter :: GO_U_POINTS   = 0
  integer, public, parameter :: GO_V_POINTS   = 1
  integer, public, parameter :: GO_T_POINTS   = 2
  integer, public, parameter :: GO_F_POINTS   = 3
  !> A field that lives on all grid-points of the grid
  integer, public, parameter :: GO_ALL_POINTS = 4

  !> The base field type. Intended to represent a global field
  !! such as the x-component of velocity.
  type, public :: field_type
     !> Which mesh points the field is defined upon
     integer :: defined_on
     !> The grid on which this field is defined
     type(grid_type), pointer :: grid
     !> The internal region of this field
     type(region_type) :: internal
     !> The whole region covered by this field - includes 
     !! boundary points
     type(region_type) :: whole
     !> The number of halo regions that this field has.
     !! Halo region values are not computed but copied
     !! from elsewhere.
     integer :: num_halos
     !> Array of objects describing the halos belonging to this field.
     type(halo_type), dimension(:), allocatable :: halo
     !> Whether the data for this field lives in a remote memory space
     !! (e.g. on a GPU)
     logical :: data_on_device

     ! TODO: For OpenCL compilation tests in PSyclone we need a device_ptr
     ! here (see #10). Till full support for OpenCL is woring, provide a
     ! dummy variable:
     integer*8 :: device_ptr
  end type field_type

  !> A real, 2D field.
  type, public, extends(field_type) :: r2d_field
     integer :: ntiles
     !> The dimensions of the tiles into which the field
     !! is sub-divided.
     type(tile_type), dimension(:), allocatable :: tile
     !> Array holding the actual field values
     real(go_wp), dimension(:,:), allocatable :: data
   contains
     procedure, public :: halo_exch
  end type r2d_field

  !> Interface for the copy_field operation. Overloaded to take
  !! an array or an r2d_field type.
  !! \todo Remove support for raw arrays from this interface.
  interface copy_field
     module procedure copy_2dfield_array, copy_2dfield_array_patch, &
                      copy_2dfield, copy_2dfield_patch
  end interface copy_field

  ! User-defined constructor for r2d_field type objects
  interface r2d_field
     module procedure r2d_field_constructor
  end interface r2d_field

  !> Interface for the field checksum operation. Overloaded to take either
  !! a field object or a 2D, real(go_wp) array.
  interface field_checksum
     module procedure fld_checksum, array_checksum
  end interface field_checksum

  interface free_field
     module procedure r2d_free_field
  end interface

  !> Info on the tile sizes
  INTEGER, SAVE :: max_tile_width
  INTEGER, SAVE :: max_tile_height

  public copy_field
  public set_field
  public field_checksum
  public free_field

! Grid points on an Arakawa C grid with NE offset (i.e. the U,V and F pts
! immediately to the North and East of a T point share its grid indices) 
! are arranged like so:
!
!v(1,ny)----f(1,ny)---v(i-1,ny)--f(i-1,ny)--v(i,ny)----f(i,ny)--v(nx,ny)---f(nx,ny)  
!|          |         |          |          |          |        |          |        
!|          |         |          |          |          |        |          |        
!T[1,ny]----u(1,ny)---T(i-1,ny)--u(i-1,ny)--T(i,ny)----u(i,ny)--T(nx,ny)---u(nx,ny)  
!|          |         |          |          |          |        |          |        
!|          |         |          |          |          |        |          |        
!v(1,j)-----f(1,j)----v(i-1,j)---f(i-1,j)---v(i,j)-----f(i,j)---v(nx,j)----f(nx,j)   
!|          |         |          |          |          |        |          |        
!|          |         |          |          |          |        |          |        
!T[1,j]-----u(1,j)----T(i-1,j)---u(i-1,j)---T(i,j)-----u(i,j)---T(nx,j)----u(nx,j)   
!|          |         |          |          |          |        |          |        
!|          |         |          |          |          |        |          |        
!v(1,j-1)---f(1,j-1)--v(i-1,j-1)-f(i-1,j-1)-v(i,j-1)---f(i,j-1)-v(nx,j-1)--f(nx,j-1) 
!|          |         |          |          |          |        |          |        
!|          |         |          |          |          |        |          |        
!T[1,j-1]---u(1,j-1)--T(i-1,j-1)-u(i-1,j-1)-T(i,j-1)---u(i,j-1)-T(nx,j-1)--u(nx,j-1) 
!|          |         |          |          |          |        |          |        
!|          |         |          |          |          |        |          |        
!v(1,1)-----f(1,1)----v(i-1,1)---f(i-1,1)---v(i,1)-----f(i,1)---v(nx,1)----f(nx,1)   
!|          |         |          |          |          |        |          |        
!|          |         |          |          |          |        |          |        
!T[1,1]     u(1,1)    T(i-1,1)---u(i-1,1)---T(i,1)-----u(i,1)---T(nx,1)----u(nx,1)   

  !> The no. of cols/rows used to define boundary data in the absence
  !! of periodic BCs.
  !! \todo remove this parameter and determine it from
  !! the supplied T mask.
  integer, public, parameter :: NBOUNDARY = 1

  !> Whether or not to 'tile' (sub-divide) field arrays
  logical, public, parameter :: TILED_FIELDS = .TRUE.

contains

  !===================================================

  function r2d_field_constructor(grid,    &
<<<<<<< HEAD
                                 grid_points) result(self)
    use decomposition_mod, only: decomposition_type
    use subdomain_mod, only: decompose
=======
                                 grid_points, &
                                 do_tile) result(self)
    use subdomain_mod, only: decompose, decomposition_type
!$    use omp_lib, only : omp_get_max_threads
>>>>>>> 312c1433
    implicit none
    ! Arguments
    !> Pointer to the grid on which this field lives
    type(grid_type), intent(in), target  :: grid
    !> Which grid-point type the field is defined on
    integer,         intent(in)          :: grid_points
    !> If the field should be tiled among all threads, or if only
    !> a single field should be allocated (which is not currently
    !> supported by PSyclone)
    logical, intent(in), optional :: do_tile
    ! Local declarations
    type(r2d_field) :: self
    integer :: ierr
    character(len=8) :: fld_type
    integer :: ji, jj
    !> The upper bounds actually used to allocate arrays (as opposed
    !! to the limits carried around with the field)
    integer :: upper_x_bound, upper_y_bound
    integer :: itile, nthreads, ntilex, ntiley
    type(decomposition_type) :: decomp

    ! Set this field's grid pointer to point to the grid pointed to
    ! by the supplied grid_ptr argument
    self%grid => grid

    !> The data associated with this device is currently local
    !! to where we're executing
    self%data_on_device = .FALSE.

    ! Set-up the limits of the 'internal' region of this field
    !
    call set_field_bounds(self,fld_type,grid_points)

    ! Dimensions of the grid of tiles. 
    if(.not. get_grid_dims(ntilex, ntiley) )then
       ntilex = 1
       ntiley = 1
    end if

    nthreads = 1
    if (present(do_tile)) then
        if (do_tile) then
  !$       nthreads = omp_get_max_threads()
        endif
    endif

    WRITE (*,"(/'Have ',I3,' OpenMP threads available.')") nthreads
    decomp = decompose(self%internal%nx, self%internal%ny, &
                       nthreads, ntilex, ntiley)
    self%ntiles = nthreads
    allocate(self%tile(self%ntiles), Stat=ierr)
    if(ierr /= 0)then
       call gocean_stop('r2d constructor failed to allocate tiling structures')
    end if
    do itile = 1, nthreads
       self%tile(itile)%whole = decomp%subdomains(itile)%global
       self%tile(itile)%internal = decomp%subdomains(itile)%internal
    end do

    ! We allocate *all* fields to have the same extent as that
    ! of the grid. This enables the (Cray) compiler
    ! to safely evaluate code within if blocks that are
    ! checking for conditions at the boundary of the domain.
    ! Hence we use self%whole%{x,y}stop + 1...
    upper_x_bound = self%grid%nx
    upper_y_bound = self%grid%ny

    write(*, "('Allocating ',(A),' field with bounds: (',I1,':',I3, "// &
             "',',I1,':',I3,')')") &
               TRIM(ADJUSTL(fld_type)), &
               1, upper_x_bound, 1, upper_y_bound
    write(*,"('Internal region is:(',I1,':',I3, ',',I1,':',I3,')' )") &
         self%internal%xstart, self%internal%xstop, &
         self%internal%ystart, self%internal%ystop
    write(*,"('Grid has bounds:  (',I1,':',I3, ',',I1,':',I3,')')") &
         1, self%grid%nx, 1, self%grid%ny

    ! Allocating with a lower bound != 1 causes problems whenever
    ! array passed as assumed-shape dummy argument because lower
    ! bounds default to 1 in called unit.
    ! However, all loops will be in the generated, middle layer and
    ! the generator knows the array bounds. This may give us the
    ! ability to solve this problem (by passing array bounds to the
    ! kernels).
    allocate(self%data(1:upper_x_bound, 1:upper_y_bound), &
                       Stat=ierr)
    if(ierr /= 0)then
       call gocean_stop('r2d_field_constructor: ERROR: failed to '// &
                        'allocate field')
    end if

    ! Since we're allocating the arrays to be larger than strictly
    ! required we explicitly set all elements to -999 in case the code
    ! does access 'out-of-bounds' elements during speculative
    ! execution. If we're running with OpenMP this also gives
    ! us the opportunity to do a 'first touch' policy to aid with
    ! memory<->thread locality...
!$OMP PARALLEL DO schedule(runtime), default(none), &
!$OMP private(itile,ji,jj), shared(self)
    do itile = 1, self%ntiles
       do jj = self%tile(itile)%whole%ystart, self%tile(itile)%whole%ystop
          do ji = self%tile(itile)%whole%xstart, self%tile(itile)%whole%xstop
             self%data(ji,jj) = 0.0
          end do
       end do
    end do
!$OMP END PARALLEL DO

  end function r2d_field_constructor
   
  !===================================================
  ! Frees the data allocated for this array. Does nothing
  ! if the data was never allocated.
  subroutine r2d_free_field(fld)
    implicit none
    type(r2d_field), intent(inout) :: fld
    ! Arguments
    !> fld: Pointer to the fld which data is to be freed
    if (allocated(fld%data)) then
       deallocate(fld%data)
    end if
  end subroutine r2d_free_field

  !===================================================

  subroutine set_field_bounds(fld, fld_type, grid_points)
    implicit none
    !> The field we're working on. We use class as we want this
    ! to be polymorphic as this routine doesn't care whether the
    ! field is tiled or not.
    class(field_type), intent(inout) :: fld
    !> Which grid-point type the field is defined on
    integer,          intent(in)    :: grid_points
    !> Character string describing the grid-point type
    character(len=8), intent(out)   :: fld_type

    select case(grid_points)

    case(GO_U_POINTS)
       write(fld_type, "('C-U')")
       call cu_field_init(fld)
    case(GO_V_POINTS)
       write(fld_type, "('C-V')")
       call cv_field_init(fld)
    case(GO_T_POINTS)
       write(fld_type, "('C-T')")
       call ct_field_init(fld)
    case(GO_F_POINTS)
       write(fld_type, "('C-F')")
       call cf_field_init(fld)
    case(GO_ALL_POINTS)
       write(fld_type, "('C-All')")
       call field_init(fld)
    case default
       call gocean_stop('r2d_field_constructor: ERROR: invalid '//&
                        'specifier for type of mesh points')
    end select

    ! Compute and store dimensions of internal region of field
    fld%internal%nx = fld%internal%xstop - fld%internal%xstart + 1
    fld%internal%ny = fld%internal%ystop - fld%internal%ystart + 1

    ! In addition to the 'internal region' of the field, we may have
    ! external points that define B.C.'s or that act as halos. Here
    ! we store the full extent of the field, inclusive of such
    ! points.
    !> \todo Replace the use of NBOUNDARY here with info. computed
    !! from the T-point mask.
    if(fld%grid%boundary_conditions(1) /= GO_BC_PERIODIC)then
       fld%whole%xstart = fld%internal%xstart - NBOUNDARY
       fld%whole%xstop  = fld%internal%xstop  + NBOUNDARY
    else
       fld%whole%xstart = fld%internal%xstart - NBOUNDARY
       fld%whole%xstop  = fld%internal%xstop  + NBOUNDARY
    end if
    if(fld%grid%boundary_conditions(2) /= go_BC_PERIODIC)then
       fld%whole%ystart = fld%internal%ystart - NBOUNDARY
       fld%whole%ystop  = fld%internal%ystop  + NBOUNDARY
    else
       fld%whole%ystart = fld%internal%ystart - NBOUNDARY
       fld%whole%ystop  = fld%internal%ystop  + NBOUNDARY
    end if

    fld%whole%nx = fld%whole%xstop - fld%whole%xstart + 1
    fld%whole%ny = fld%whole%ystop - fld%whole%ystart + 1

  end subroutine set_field_bounds

  !===================================================

  subroutine field_init(fld)
    implicit none
    class(field_type), intent(inout) :: fld
    ! Locals
    integer :: M, N

    fld%defined_on = GO_ALL_POINTS

    M = fld%grid%nx
    N = fld%grid%ny

    ! An 'all points' field is defined upon every point in the grid
    fld%internal%xstart = 1
    fld%internal%xstop  = M
    fld%internal%ystart = 1
    fld%internal%ystop  = N

    ! We have no halo regions
    fld%num_halos = 0

  end subroutine field_init
  
  !===================================================

  subroutine cu_field_init(fld)
    implicit none
    class(field_type), intent(inout) :: fld

    fld%defined_on = GO_U_POINTS

    select case(fld%grid%offset)

    case(GO_OFFSET_SW)
       call cu_sw_init(fld)

    case(GO_OFFSET_NE)
       call cu_ne_init(fld)

    case default
       call gocean_stop('cu_field_init: ERROR - unsupported grid offset!')

    end select

  end subroutine cu_field_init

  !===================================================

  subroutine cu_sw_init(fld)
    implicit none
    class(field_type), intent(inout) :: fld

    ! Set up a field defined on U points when the grid has
    ! a South-West offset:

    !   vi-1j+1--fij+1---vij+1---fi+1j+1
    !   |        |       |       |
    !   |        |       |       |
    !   Ti-1j----uij-----Tij-----ui+1j
    !   |        |       |       |
    !   |        |       |       |
    !   vi-1j----fij-----vij-----fi+1j
    !   |        |       |       |
    !   |        |       |       |
    !   Ti-1j-1--uij-1---Tij-1---ui+1j-1

    !
    if(fld%grid%boundary_conditions(1) == GO_BC_PERIODIC)then
       ! When implementing periodic boundary conditions, all mesh
       ! point types have the same extents as the grid of T points. We
       ! then have a halo of width grid_mod::HALO_WIDTH_X on either
       ! side of the domain.
       ! When updating a quantity on U points we write to:
       ! (using 'x' to indicate a location that is written and 'a' an
       ! additional point that shallow dispenses with):
       !
       ! i=istart i=istop
       !  o  o  o  o  a
       !  o  x  x  x  a  j=ystop
       !  o  x  x  x  a
       !  o  x  x  x  a  j=ystart
       !  a  a  a  a  a

       fld%internal%xstart = fld%grid%subdomain%internal%xstart
       fld%internal%xstop  = fld%grid%subdomain%internal%xstop
    else
       ! When updating a quantity on U points with this offset convention
       ! we write to (using 'x' to indicate a location that is written,
       !                    'b' a boundary point and
       !                    'o' a point that is external to the domain):
       !
       ! i=1         i=M
       !  o  b  b  b  b   j=N 
       !  o  b  x  x  b
       !  o  b  x  x  b
       !  o  b  x  x  b
       !  o  b  b  b  b   j=1
       fld%internal%xstart = fld%grid%subdomain%internal%xstart + 1
       fld%internal%xstop  = fld%grid%subdomain%internal%xstop
    end if

    fld%internal%ystart = fld%grid%subdomain%internal%ystart
    fld%internal%ystop  = fld%grid%subdomain%internal%ystop

    ! When applying periodic (wrap-around) boundary conditions (PBCs)
    ! we must fill the regions marked with 'b' above.
    ! This looks like (using x to indicate a location that is written
    ! first and y a location that is written second):
    !
    !  i=2      i=M
    ! _ y  y  y  y   j=N  
    ! /|x  o  o  o
    ! | x  o  o  o
    ! \ x  o  o  o
    !  \x_ o  o  o   j=1
    !   |\______/ 

    ! In array notation this looks like:
    !
    ! (2    , 1:N-1) = (M  , 1:N-1)
    ! (2:M, N) = (2:M, 1)

    call init_periodic_bc_halos(fld)

  end subroutine cu_sw_init

  !===================================================

  subroutine cu_ne_init(fld)
    implicit none
    class(field_type), intent(inout) :: fld

    ! Set up a field defined on U points when the grid types have 
    ! a North-East offset relative to the T point.

    if(fld%grid%boundary_conditions(1) /= GO_BC_PERIODIC)then
       ! If we do not have periodic boundary conditions then we do
       ! not need to allow for boundary points here - they are
       ! already contained within the region defined by T mask.
       ! The T mask has been used to determine the grid%subdomain
       ! which describes the area on the grid that is actually being
       ! modelled (as opposed to having values supplied from B.C.'s etc.)
       fld%internal%xstart = fld%grid%subdomain%internal%xstart
       ! Now that all fields are allocated to be the same size, we always have
       ! as many U-points as T-points
       fld%internal%xstop  = fld%grid%subdomain%internal%xstop
    else
      call gocean_stop('ERROR: cu_ne_init: implement periodic boundary conditions!')
    end if
    if(fld%grid%boundary_conditions(2) /= GO_BC_PERIODIC)then
      fld%internal%ystart = fld%grid%subdomain%internal%ystart
      fld%internal%ystop  = fld%grid%subdomain%internal%ystop
    else
      call gocean_stop('ERROR: cu_ne_init: implement periodic BCs!')
    end if

!> \todo Is this concept of halo definitions useful?
    fld%num_halos = 0

  end subroutine cu_ne_init

  !===================================================

  subroutine cv_field_init(fld)
    implicit none
    class(field_type), intent(inout) :: fld

    fld%defined_on = GO_V_POINTS

    select case(fld%grid%offset)

    case(GO_OFFSET_SW)
       call cv_sw_init(fld)

    case(GO_OFFSET_NE)
       call cv_ne_init(fld)

    case default
       call gocean_stop('cv_field_init: ERROR - unsupported grid offset!')

    end select

  end subroutine cv_field_init

  !===================================================

  subroutine cv_sw_init(fld)
    implicit none
    class(field_type), intent(inout) :: fld

    if(fld%grid%boundary_conditions(2) == GO_BC_PERIODIC)then
       ! When implementing periodic boundary conditions, all
       ! mesh point types have the same extents as the grid of
       ! T points. We then have a halo of width 1 on either side
       ! of the domain.
       fld%internal%xstart = fld%grid%subdomain%internal%xstart
       fld%internal%xstop  = fld%grid%subdomain%internal%xstop

       fld%internal%ystart = fld%grid%subdomain%internal%ystart
       fld%internal%ystop  = fld%grid%subdomain%internal%ystop
    else
       ! When updating a quantity on V points we write to:
       ! (using x to indicate a location that is written):
       !
       ! i=1      i=M
       !  b  b  b  b   j=N 
       !  b  x  x  b
       !  b  x  x  b
       !  b  b  b  b
       !  o  o  o  o   j=1
       ! We're not offset from the T points in the x dimension so
       ! we have the same x bounds.
       fld%internal%xstart = fld%grid%subdomain%internal%xstart
       fld%internal%xstop  = fld%grid%subdomain%internal%xstop

       fld%internal%ystart = fld%grid%subdomain%internal%ystart + 1
       fld%internal%ystop  = fld%grid%subdomain%internal%ystop
       call gocean_stop('cv_sw_init: IMPLEMENT non-periodic BCs!')
    endif

    ! When applying periodic (wrap-around) boundary conditions (PBCs)
    ! we must fill the regions marked with 'b' above.
    ! This looks like (using x to indicate a location that is written
    ! first and y a location that is written second):
    !
    !  i=1     i=M
    !  -o  o  o  y   j=N  
    ! / o  o  o  y
    ! | o  o  o  y
    ! \ o  o  o  y
    !  \x  x  x _y   j=2
    !    \______/|

    ! In array notation this looks like:
    ! First row = last internal row
    ! field(1:M    ,1:1  ) = field(1:M,N-1:N-1)
    ! Last col = first internal col
    ! field(M:M,1:N) = field(2:2,  1:N)

    call init_periodic_bc_halos(fld)

  end subroutine cv_sw_init

  !===================================================

  subroutine cv_ne_init(fld)
    implicit none
    class(field_type), intent(inout) :: fld

    if(fld%grid%boundary_conditions(1) /= GO_BC_PERIODIC)then
      ! If we do not have periodic boundary conditions then we do
      ! not need to allow for boundary points here - they are
      ! already contained within the region.
      fld%internal%xstart = fld%grid%subdomain%internal%xstart
      fld%internal%xstop  = fld%grid%subdomain%internal%xstop
    else
      call gocean_stop('ERROR: cv_ne_init: implement periodic BCs!')
    end if

    if(fld%grid%boundary_conditions(2) /= GO_BC_PERIODIC)then
       fld%internal%ystart = fld%grid%subdomain%internal%ystart
       ! Since we allocate all fields with the same extents, we always have
       ! as many V points as T points
       fld%internal%ystop  = fld%grid%subdomain%internal%ystop
    else
      call gocean_stop('ERROR: cv_ne_init: implement periodic BCs!')
    end if

  end subroutine cv_ne_init

  !===================================================

  subroutine ct_field_init(fld)
    implicit none
    class(field_type), intent(inout) :: fld

    fld%defined_on = GO_T_POINTS

    select case(fld%grid%offset)

    case(GO_OFFSET_SW)
       call ct_sw_init(fld)

    case(GO_OFFSET_NE)
       call ct_ne_init(fld)

    case default
       call gocean_stop('ct_field_init: ERROR - unsupported grid offset!')

    end select

  end subroutine ct_field_init

  !===================================================

  subroutine ct_sw_init(fld)
    implicit none
    class(field_type), intent(inout) :: fld

    ! When updating a quantity on T points we write to:
    ! (using x to indicate a location that is written):
    !
    ! i=1      i=M
    !  b  b  b  b   j=N 
    !  b  x  x  b
    !  b  x  x  b
    !  b  b  b  b   j=1

    fld%internal%xstart = fld%grid%subdomain%internal%xstart
    fld%internal%xstop  = fld%grid%subdomain%internal%xstop
    fld%internal%ystart = fld%grid%subdomain%internal%ystart
    fld%internal%ystop  = fld%grid%subdomain%internal%ystop

    ! When applying periodic (wrap-around) boundary conditions
    ! (PBCs) we must fill the regions marked with 'b' above.
    ! This looks like (using x to indicate a location that is 
    ! written first and y a location that is written second):
    !
    !  i=1      i=M
    ! _ y  y  y  y   j=N  
    ! /|o  o  o  x
    ! | o  o  o  x
    ! \ o  o  o  x
    !  \o  o  o _x   j=1
    !    \______/|

    ! In array notation this looks like:
    ! Last col = first col
    ! field(M:M,  1:N-1  ) = field(1:1  ,1:N-1)
    ! Last row = first row
    ! field(1:M,N:N) = field(1:M,1:1)

    call init_periodic_bc_halos(fld)

  end subroutine ct_sw_init

  !===================================================

  subroutine ct_ne_init(fld)
    implicit none
    class(field_type), intent(inout) :: fld

    ! When updating a quantity on T points with a NE offset
    ! we write to (using x to indicate a location that is written):
    !
    ! i=1          Nx
    !  b  b  b  b  b Ny
    !  b  x  x  x  b
    !  b  x  x  x  b 
    !  b  x  x  x  b
    !  b  b  b  b  b j=1

    if(fld%grid%boundary_conditions(1) /= GO_BC_PERIODIC)then
      ! If we do not have periodic boundary conditions then we do
      ! not need to allow for boundary points here - they are
      ! already contained within the region.
      ! Start and stop are just the same as those calculated from the T mask
      ! earlier because this is a field on T points.
      fld%internal%xstart = fld%grid%subdomain%internal%xstart
      fld%internal%xstop  = fld%grid%subdomain%internal%xstop
    else
      call gocean_stop('ERROR: ct_ne_init: implement periodic BCs!')
    end if

    if(fld%grid%boundary_conditions(2) /= GO_BC_PERIODIC)then
      ! Start and stop are just the same as those calculated from the T mask
      ! earlier because this is a field on T points.
      fld%internal%ystart = fld%grid%subdomain%internal%ystart
      fld%internal%ystop  = fld%grid%subdomain%internal%ystop
    else
      call gocean_stop('ERROR: ct_ne_init: implement periodic BCs!')
    end if

  end subroutine ct_ne_init

  !===================================================

  subroutine cf_field_init(fld)
    implicit none
    class(field_type), intent(inout) :: fld

    fld%defined_on = GO_F_POINTS

    select case(fld%grid%offset)

    case(GO_OFFSET_SW)
       call cf_sw_init(fld)

    case(GO_OFFSET_NE)
       call cf_ne_init(fld)

    case default
       call gocean_stop('cf_field_init: ERROR - unsupported grid offset!')

    end select

  end subroutine cf_field_init

  !===================================================

  subroutine cf_sw_init(fld)
    implicit none
    class(field_type), intent(inout) :: fld

    ! When updating a quantity on F points we write to:
    ! (using x to indicate a location that is written):
    !
    ! i=1         i=M
    !  o  b  b  b  b   j=N 
    !  o  b  x  x  b
    !  o  b  x  x  b
    !  o  b  b  b  b
    !  o  o  o  o  o   j=1
    if(fld%grid%boundary_conditions(1) == GO_BC_PERIODIC)then
       fld%internal%xstart = fld%grid%subdomain%internal%xstart
       fld%internal%xstop  = fld%grid%subdomain%internal%xstop !internal%xstart + fld%grid%simulation_domain%nx - 1
    else
       fld%internal%xstart = fld%grid%subdomain%internal%xstart + 1
       fld%internal%xstop  = fld%grid%subdomain%internal%xstop
       ! I think these are correct but we stop because I've not properly
       ! gone through the coding.
       call gocean_stop('cf_sw_init: CHECK non-periodic BCs!')
    end if

    if(fld%grid%boundary_conditions(2) == GO_BC_PERIODIC)then
       fld%internal%ystart = fld%grid%subdomain%internal%ystart
       fld%internal%ystop  = fld%grid%subdomain%internal%ystop !fld%internal%ystart + fld%grid%simulation_domain%ny - 1
    else
       fld%internal%ystart = fld%grid%subdomain%internal%ystart + 1
       fld%internal%ystop  = fld%grid%subdomain%internal%ystop
       ! I think these are correct but we stop because I've not properly
       ! gone through the coding.
       call gocean_stop('cf_sw_init: CHECK non-periodic BCs!')
    end if


    ! When applying periodic (wrap-around) boundary conditions
    ! (PBCs) we must fill the regions marked with 'b' above.
    ! This looks like (using x to indicate a location that is 
    ! written first and y a location that is written second):
    !
    !  i=2      i=M
    ! .-x  o  o  o   j=N  
    ! | x  o  o  o
    ! | x  o  o  o
    ! | x  o  o  o
    ! ->y_ y  y  y   j=2
    !   |\______/ 

    ! In array notation this looks like:
    ! First col = last col
    ! field(2:2, 2:N) = field(M:M, 2:N)
    ! First row = last row
    ! field(2:M, 2:2) = field(2:M, N:N)

    call init_periodic_bc_halos(fld)

  end subroutine cf_sw_init

  !===================================================

  subroutine cf_ne_init(fld)
    implicit none
    class(field_type), intent(inout) :: fld

    ! When updating a quantity on F points we write to:
    ! (using x to indicate a location that is written
    !        b a boundary point - defined by ext. b.c.
    !        o a point that is external to the domain):
    !
    ! i=1       Nx
    !  o  o  o  o   Ny
    !  b  b  b  o   
    !  b  x  b  o   
    !  b  x  b  o
    !  b  b  b  o   j=1

    if(fld%grid%boundary_conditions(1) /= GO_BC_PERIODIC)then
      ! If we do not have periodic boundary conditions then we do
      ! not need to allow for boundary points here - they are
      ! already contained within the region.
      fld%internal%xstart = fld%grid%subdomain%internal%xstart
      fld%internal%xstop  = fld%grid%subdomain%internal%xstop
    else
      call gocean_stop('ERROR: cf_ne_init: implement periodic BCs!')
      stop
    end if

    if(fld%grid%boundary_conditions(2) /= GO_BC_PERIODIC)then
      fld%internal%ystart = fld%grid%subdomain%internal%ystart
      fld%internal%ystop  = fld%grid%subdomain%internal%ystop
    else
      call gocean_stop('ERROR: cf_ne_init: implement periodic BCs!')
    end if

  end subroutine cf_ne_init

  !===================================================

  SUBROUTINE copy_2dfield_array(field_in, field_out)
    IMPLICIT none
    REAL(go_wp), INTENT(in),  DIMENSION(:,:) :: field_in
    REAL(go_wp), INTENT(out), DIMENSION(:,:) :: field_out
        
    field_out(:,:) = field_in(:,:)
        
  end subroutine copy_2dfield_array

  !===================================================

  !> Copy from one patch in an array to another patch
  !! Will be superceded by interface using field object
  !! instead of array data.
  subroutine copy_2dfield_array_patch(field, src, dest)
    implicit none
    real(go_wp),       intent(inout), dimension(:,:) :: field
    type(region_type), intent(in)                    :: src, dest

    field(dest%xstart:dest%xstop,dest%ystart:dest%ystop) = &
     field(src%xstart:src%xstop ,src%ystart:src%ystop)
        
  end subroutine copy_2dfield_array_patch

  !===================================================

  SUBROUTINE copy_2dfield(field_in, field_out)
    IMPLICIT none
    type(r2d_field), intent(in)    :: field_in
    type(r2d_field), intent(inout) :: field_out
    integer :: it, ji, jj

    field_out%data(:,:) = field_in%data(:,:)
!OMP DO SCHEDULE(RUNTIME)
!!$    do it = 1, field_out%ntiles, 1
!!$       do jj= field_out%tile(it)%whole%ystart, field_out%tile(it)%whole%ystop
!!$          do ji = field_out%tile(it)%whole%xstart, field_out%tile(it)%whole%xstop
!!$             field_out%data(ji,jj) = field_in%data(ji,jj)
!!$          end do
!!$       end do
!!$    end do
!OMP END DO
        
  end subroutine copy_2dfield

  !===================================================

  !> Copy from one patch to another in a field
  subroutine copy_2dfield_patch(field, src, dest)
    implicit none
    type(r2d_field), intent(inout) :: field
    type(region_type),    intent(in)    :: src, dest

    field%data(dest%xstart:dest%xstop,dest%ystart:dest%ystop) = &
     field%data(src%xstart:src%xstop ,src%ystart:src%ystop)
        
  end subroutine copy_2dfield_patch

  !===================================================

  SUBROUTINE set_field(fld, val)
    implicit none
    class(field_type), INTENT(out) :: fld
    real(go_wp), INTENT(in) :: val

    select type(fld)
    type is (r2d_field)
       fld%data = val
    class default
    end select

  END SUBROUTINE set_field

  !===================================================

  !> Compute the checksum of the internal values of the supplied field
  !> object
  function fld_checksum(field) result(val)
    implicit none
    type(r2d_field), intent(in) :: field
    real(go_wp) :: val

    val = array_checksum(field%data, field%data_on_device,           &
                         field%internal%xstart, field%internal%xstop, &
                         field%internal%ystart, field%internal%ystop)
    return

! The code below fails with the Cray compiler - the update host(field%data)
! seems to get the wrong pointer.

    ! If we're using OpenACC then make sure we get the data back from
    ! the GPU
!    if(field%data_on_device)then
!!acc update host(field%data)
!    end if
!
!    !> \todo Could add an OpenMP implementation
!    val = SUM( ABS(field%data(field%internal%xstart:field%internal%xstop, &
!                              field%internal%ystart:field%internal%ystop)) )
  end function fld_checksum
  
  !===================================================

  subroutine halo_exch(self, depth)
    use parallel_comms_mod, only: exchs_generic, Iplus, Iminus, Jplus, &
         Jminus, NONE
    implicit none
    class(r2d_field), target, intent(inout) :: self
    integer, intent(in) :: depth
    ! Locals
    integer :: ihalo
    integer :: exch  !> Handle for exchange

    call exchs_generic(b2=self%data, nhalo=1, nhexch=1, handle=exch, &
                       comm1=JPlus, comm2=Jminus, comm3=IPlus, comm4=IMinus)
  end subroutine halo_exch
  
  !===================================================

  !> Compute the checksum of ALL of the elements of supplied array
  function array_checksum(field, update, &
                          xstart, xstop, &
                          ystart, ystop) result(val)
    implicit none
    real(go_wp), dimension(:,:), intent(in) :: field
    logical, optional, intent(in) :: update
    integer, optional, intent(in) :: xstart, xstop, ystart, ystop
    real(go_wp) :: val

    if( present(update) )then
       if(update)then
          !$acc update host(field)
       end if
    end if

    if( present(xstart) )then
       val = SUM( ABS(field(xstart:xstop,ystart:ystop) ) )
    else
       val = SUM( ABS(field(:,:)) )
    end if

  end function array_checksum

  !===================================================

  subroutine init_periodic_bc_halos(fld)
    implicit none
    class(field_type), intent(inout) :: fld
    ! Locals
    integer :: ihalo

    ! Check whether we have PBCs in x AND y dimensions
    fld%num_halos = 0
    if( fld%grid%boundary_conditions(1) == GO_BC_PERIODIC )then
       fld%num_halos = fld%num_halos + 2
    end if
    if( fld%grid%boundary_conditions(2) == GO_BC_PERIODIC )then
       fld%num_halos = fld%num_halos + 2
    end if

    allocate( fld%halo(fld%num_halos) )

    ihalo = 0
    if( fld%grid%boundary_conditions(1) == GO_BC_PERIODIC )then
       ! E-most column set to W-most internal column
       ihalo = ihalo + 1
       fld%halo(ihalo)%dest%xstart = fld%internal%xstop + 1
       fld%halo(ihalo)%dest%xstop  = fld%internal%xstop + 1
       fld%halo(ihalo)%dest%ystart = fld%internal%ystart   
       fld%halo(ihalo)%dest%ystop  = fld%internal%ystop

       fld%halo(ihalo)%source%xstart = fld%internal%xstart   
       fld%halo(ihalo)%source%xstop  = fld%internal%xstart
       fld%halo(ihalo)%source%ystart = fld%internal%ystart  
       fld%halo(ihalo)%source%ystop  = fld%internal%ystop

       ! W-most column set to E-most internal column
       ihalo = ihalo + 1
       fld%halo(ihalo)%dest%xstart = fld%internal%xstart-1   
       fld%halo(ihalo)%dest%xstop  = fld%internal%xstart-1
       fld%halo(ihalo)%dest%ystart = fld%internal%ystart   
       fld%halo(ihalo)%dest%ystop  = fld%internal%ystop

       fld%halo(ihalo)%source%xstart = fld%internal%xstop 
       fld%halo(ihalo)%source%xstop  = fld%internal%xstop
       fld%halo(ihalo)%source%ystart = fld%internal%ystart
       fld%halo(ihalo)%source%ystop  = fld%internal%ystop
    end if

    if( fld%grid%boundary_conditions(2) == GO_BC_PERIODIC )then
       ! N-most row set to S-most internal row
       ihalo = ihalo + 1
       fld%halo(ihalo)%dest%xstart = fld%internal%xstart - 1   
       fld%halo(ihalo)%dest%xstop  = fld%internal%xstop  + 1
       fld%halo(ihalo)%dest%ystart = fld%internal%ystop+1   
       fld%halo(ihalo)%dest%ystop  = fld%internal%ystop+1

       fld%halo(ihalo)%source%xstart = fld%internal%xstart - 1
       fld%halo(ihalo)%source%xstop  = fld%internal%xstop  + 1
       fld%halo(ihalo)%source%ystart = fld%internal%ystart 
       fld%halo(ihalo)%source%ystop  = fld%internal%ystart

       ! S-most row set to N-most internal row
       ihalo = ihalo + 1
       fld%halo(ihalo)%dest%xstart = fld%internal%xstart - 1   
       fld%halo(ihalo)%dest%xstop  = fld%internal%xstop  + 1
       fld%halo(ihalo)%dest%ystart = fld%internal%ystart - 1   
       fld%halo(ihalo)%dest%ystop  = fld%internal%ystart - 1

       fld%halo(ihalo)%source%xstart = fld%internal%xstart - 1 
       fld%halo(ihalo)%source%xstop  = fld%internal%xstop  + 1
       fld%halo(ihalo)%source%ystart = fld%internal%ystop 
       fld%halo(ihalo)%source%ystop  = fld%internal%ystop
    end if

  end subroutine init_periodic_bc_halos

  !==============================================

  !> Routine to get the dimensions of the OpenMP tiling grid.
  !! Reads the GOCEAN_OMP_GRID environment variable which
  !! should have the format "NxM" where N is nx and M is ny.
  !! Returns false if the environment variable is not set
  !! or does not conform to this format.
  function get_grid_dims(nx, ny) result(success)
    implicit none
    integer, intent(inout) :: nx, ny
    logical :: success
    character(len=20) :: lstr
    integer :: idx, ierr

    success = .FALSE.

    call get_environment_variable(NAME='GOCEAN_OMP_GRID', VALUE=lstr, &
                                  STATUS=ierr)

    if(ierr /= 0)return

    ! We expect the string to have the format 'AxB' where A and B are
    ! integers.
    idx = index(lstr, 'x')
    if(idx == 0)then
       write (*,"(/'shallow_omp_mod::get_grid_dims: failed to parse ' &
                 &  'GOCEAN_OMP_GRID string: ',(A))") TRIM(lstr)
       write (*,"('   -  will use defaults for dimensions of tiling grid')")
       return
    endif

    read(lstr(1:idx-1),*,iostat=ierr) nx
    if(ierr /= 0)return

    read(lstr(idx+1:),*,iostat=ierr) ny
    if(ierr == 0)success = .TRUE.

  end function get_grid_dims

end module field_mod<|MERGE_RESOLUTION|>--- conflicted
+++ resolved
@@ -162,16 +162,11 @@
   !===================================================
 
   function r2d_field_constructor(grid,    &
-<<<<<<< HEAD
-                                 grid_points) result(self)
+                                 grid_points, &
+                                 do_tile) result(self)
     use decomposition_mod, only: decomposition_type
     use subdomain_mod, only: decompose
-=======
-                                 grid_points, &
-                                 do_tile) result(self)
-    use subdomain_mod, only: decompose, decomposition_type
 !$    use omp_lib, only : omp_get_max_threads
->>>>>>> 312c1433
     implicit none
     ! Arguments
     !> Pointer to the grid on which this field lives
