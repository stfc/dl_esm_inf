!------------------------------------------------------------------------------
! BSD 2-Clause License
! 
! Copyright (c) 2017-2018, Science and Technology Facilities Council
! All rights reserved.
! 
! Redistribution and use in source and binary forms, with or without
! modification, are permitted provided that the following conditions are met:
! 
! * Redistributions of source code must retain the above copyright notice, this
!   list of conditions and the following disclaimer.
! 
! * Redistributions in binary form must reproduce the above copyright notice,
!   this list of conditions and the following disclaimer in the documentation
!   and/or other materials provided with the distribution.
! 
! THIS SOFTWARE IS PROVIDED BY THE COPYRIGHT HOLDERS AND CONTRIBUTORS "AS IS"
! AND ANY EXPRESS OR IMPLIED WARRANTIES, INCLUDING, BUT NOT LIMITED TO, THE
! IMPLIED WARRANTIES OF MERCHANTABILITY AND FITNESS FOR A PARTICULAR PURPOSE ARE
! DISCLAIMED. IN NO EVENT SHALL THE COPYRIGHT HOLDER OR CONTRIBUTORS BE LIABLE
! FOR ANY DIRECT, INDIRECT, INCIDENTAL, SPECIAL, EXEMPLARY, OR CONSEQUENTIAL
! DAMAGES (INCLUDING, BUT NOT LIMITED TO, PROCUREMENT OF SUBSTITUTE GOODS OR
! SERVICES; LOSS OF USE, DATA, OR PROFITS; OR BUSINESS INTERRUPTION) HOWEVER
! CAUSED AND ON ANY THEORY OF LIABILITY, WHETHER IN CONTRACT, STRICT LIABILITY,
! OR TORT (INCLUDING NEGLIGENCE OR OTHERWISE) ARISING IN ANY WAY OUT OF THE USE
! OF THIS SOFTWARE, EVEN IF ADVISED OF THE POSSIBILITY OF SUCH DAMAGE.
!------------------------------------------------------------------------------
! Author: A. R. Porter, STFC Daresbury Laboratory

!> Module for describing all aspects of a field (which exists on some
!! grid).
module field_mod
  use iso_c_binding, only: c_intptr_t
  use kind_params_mod
  use region_mod
  use halo_mod
  use grid_mod
  use gocean_mod, only: gocean_stop
  use tile_mod
  implicit none

  private

  ! Enumeration of grid-point types on the Arakawa C grid. A
  ! field lives on one of these types.
  integer, public, parameter :: GO_U_POINTS   = 0
  integer, public, parameter :: GO_V_POINTS   = 1
  integer, public, parameter :: GO_T_POINTS   = 2
  integer, public, parameter :: GO_F_POINTS   = 3
  !> A field that lives on all grid-points of the grid
  integer, public, parameter :: GO_ALL_POINTS = 4

  !> The base field type. Intended to represent a global field
  !! such as the x-component of velocity.
  type, public :: field_type
     !> Which mesh points the field is defined upon
     integer :: defined_on
     !> The grid on which this field is defined
     type(grid_type), pointer :: grid
     !> The internal region of this field
     type(region_type) :: internal
     !> The whole region covered by this field - includes 
     !! boundary points
     type(region_type) :: whole
     !> The number of halo regions that this field has.
     !! Halo region values are not computed but copied
     !! from elsewhere.
     integer :: num_halos
     !> Array of objects describing the halos belonging to this field.
     type(halo_type), dimension(:), allocatable :: halo
     !> Whether the data for this field lives in a remote memory space
     !! (e.g. on a GPU)
     logical :: data_on_device
  end type field_type

  !> A real, 2D field.
  type, public, extends(field_type) :: r2d_field
     integer :: ntiles
     !> The dimensions of the tiles into which the field
     !! is sub-divided.
     type(tile_type), dimension(:), allocatable :: tile
<<<<<<< HEAD
     !> Array holding the actual field values. Eventually this should
     !! be private so that users are forced to access it via get_data().
     !! This will allow us to guarantee that the data is valid (e.g. in
     !! the case where values are computed on a separate accelerator
     !! device).
     real(wp), dimension(:,:), allocatable :: data
     !> Pointer to corresponding buffer on remote device (if any).
     !! This requires variables that are declared to be of this type
     !! have the 'target' attribute.
     integer(c_intptr_t) :: device_ptr
   contains
     !> Setter for the data associated with this field
     procedure, pass :: set_data
     !> Getter for the data associated with this field. Fetches data
     !! from remote accelerator if necessary.
     procedure, pass :: get_data
=======
     !> Array holding the actual field values
     real(go_wp), dimension(:,:), allocatable :: data
>>>>>>> 9683ea06
  end type r2d_field

  !> Interface for the copy_field operation. Overloaded to take
  !! an array or an r2d_field type.
  !! \todo Remove support for raw arrays from this interface.
  interface copy_field
     module procedure copy_2dfield_array, copy_2dfield_array_patch, &
                      copy_2dfield, copy_2dfield_patch
  end interface copy_field

  ! User-defined constructor for r2d_field type objects
  interface r2d_field
     module procedure r2d_field_constructor
  end interface r2d_field

  !> Interface for the field checksum operation. Overloaded to take either
  !! a field object or a 2D, real(go_wp) array.
  interface field_checksum
     module procedure fld_checksum, array_checksum
  end interface field_checksum

  interface free_field
     module procedure r2d_free_field
  end interface

  !> Info on the tile sizes
  INTEGER, SAVE :: max_tile_width
  INTEGER, SAVE :: max_tile_height

  public copy_field
  public set_field
  public field_checksum
  public free_field

! Grid points on an Arakawa C grid with NE offset (i.e. the U,V and F pts
! immediately to the North and East of a T point share its grid indices) 
! are arranged like so:
!
!v(1,ny)----f(1,ny)---v(i-1,ny)--f(i-1,ny)--v(i,ny)----f(i,ny)--v(nx,ny)---f(nx,ny)  
!|          |         |          |          |          |        |          |        
!|          |         |          |          |          |        |          |        
!T[1,ny]----u(1,ny)---T(i-1,ny)--u(i-1,ny)--T(i,ny)----u(i,ny)--T(nx,ny)---u(nx,ny)  
!|          |         |          |          |          |        |          |        
!|          |         |          |          |          |        |          |        
!v(1,j)-----f(1,j)----v(i-1,j)---f(i-1,j)---v(i,j)-----f(i,j)---v(nx,j)----f(nx,j)   
!|          |         |          |          |          |        |          |        
!|          |         |          |          |          |        |          |        
!T[1,j]-----u(1,j)----T(i-1,j)---u(i-1,j)---T(i,j)-----u(i,j)---T(nx,j)----u(nx,j)   
!|          |         |          |          |          |        |          |        
!|          |         |          |          |          |        |          |        
!v(1,j-1)---f(1,j-1)--v(i-1,j-1)-f(i-1,j-1)-v(i,j-1)---f(i,j-1)-v(nx,j-1)--f(nx,j-1) 
!|          |         |          |          |          |        |          |        
!|          |         |          |          |          |        |          |        
!T[1,j-1]---u(1,j-1)--T(i-1,j-1)-u(i-1,j-1)-T(i,j-1)---u(i,j-1)-T(nx,j-1)--u(nx,j-1) 
!|          |         |          |          |          |        |          |        
!|          |         |          |          |          |        |          |        
!v(1,1)-----f(1,1)----v(i-1,1)---f(i-1,1)---v(i,1)-----f(i,1)---v(nx,1)----f(nx,1)   
!|          |         |          |          |          |        |          |        
!|          |         |          |          |          |        |          |        
!T[1,1]     u(1,1)    T(i-1,1)---u(i-1,1)---T(i,1)-----u(i,1)---T(nx,1)----u(nx,1)   

  !> The no. of cols/rows used to define boundary data in the absence
  !! of periodic BCs.
  !! \todo remove this parameter and determine it from
  !! the supplied T mask.
  integer, public, parameter :: NBOUNDARY = 1

  !> Whether or not to 'tile' (sub-divide) field arrays
  logical, public, parameter :: TILED_FIELDS = .TRUE.

contains

  !===================================================

  function r2d_field_constructor(grid,    &
                                 grid_points, &
                                 do_tile) result(self)
    use subdomain_mod, only: decompose, decomposition_type
!$    use omp_lib, only : omp_get_max_threads
    implicit none
    ! Arguments
    !> Pointer to the grid on which this field lives
    type(grid_type), intent(in), target  :: grid
    !> Which grid-point type the field is defined on
    integer,         intent(in)          :: grid_points
    !> If the field should be tiled among all threads, or if only
    !> a single field should be allocated (which is not currently
    !> supported by PSyclone)
    logical, intent(in), optional :: do_tile
    ! Local declarations
    type(r2d_field), target :: self
    integer :: ierr
    character(len=8) :: fld_type
    integer :: ji, jj
    !> The upper bounds actually used to allocate arrays (as opposed
    !! to the limits carried around with the field)
    integer :: upper_x_bound, upper_y_bound
    integer :: itile, nthreads, ntilex, ntiley
    type(decomposition_type) :: decomp

    ! Set this field's grid pointer to point to the grid pointed to
    ! by the supplied grid_ptr argument
    self%grid => grid

    !> The data associated with this device is currently local
    !! to where we're executing
    self%data_on_device = .FALSE.

    ! Set-up the limits of the 'internal' region of this field
    !
    call set_field_bounds(self,fld_type,grid_points)

    ! Dimensions of the grid of tiles. 
    if(.not. get_grid_dims(ntilex, ntiley) )then
       ntilex = 1
       ntiley = 1
    end if

    nthreads = 1
    if (present(do_tile)) then
        if (do_tile) then
  !$       nthreads = omp_get_max_threads()
        endif
    endif

    WRITE (*,"(/'Have ',I3,' OpenMP threads available.')") nthreads
    decomp = decompose(self%internal%nx, self%internal%ny, &
                       nthreads, ntilex, ntiley)
    self%ntiles = nthreads
    allocate(self%tile(self%ntiles), Stat=ierr)
    if(ierr /= 0)then
       call gocean_stop('r2d constructor failed to allocate tiling structures')
    end if
    do itile = 1, nthreads
       self%tile(itile)%whole = decomp%subdomains(itile)%global
       self%tile(itile)%internal = decomp%subdomains(itile)%internal
    end do

    ! We allocate *all* fields to have the same extent as that
    ! of the grid. This enables the (Cray) compiler
    ! to safely evaluate code within if blocks that are
    ! checking for conditions at the boundary of the domain.
    ! Hence we use self%whole%{x,y}stop + 1...
    upper_x_bound = self%grid%nx
    upper_y_bound = self%grid%ny

    write(*, "('Allocating ',(A),' field with bounds: (',I1,':',I3, "// &
             "',',I1,':',I3,')')") &
               TRIM(ADJUSTL(fld_type)), &
               1, upper_x_bound, 1, upper_y_bound
    write(*,"('Internal region is:(',I1,':',I3, ',',I1,':',I3,')' )") &
         self%internal%xstart, self%internal%xstop, &
         self%internal%ystart, self%internal%ystop
    write(*,"('Grid has bounds:  (',I1,':',I3, ',',I1,':',I3,')')") &
         1, self%grid%nx, 1, self%grid%ny

    ! Allocating with a lower bound != 1 causes problems whenever
    ! array passed as assumed-shape dummy argument because lower
    ! bounds default to 1 in called unit.
    ! However, all loops will be in the generated, middle layer and
    ! the generator knows the array bounds. This may give us the
    ! ability to solve this problem (by passing array bounds to the
    ! kernels).
    allocate(self%data(1:upper_x_bound, 1:upper_y_bound), &
                       Stat=ierr)
    if(ierr /= 0)then
       call gocean_stop('r2d_field_constructor: ERROR: failed to '// &
                        'allocate field')
    end if

    ! Since we're allocating the arrays to be larger than strictly
    ! required we explicitly set all elements to -999 in case the code
    ! does access 'out-of-bounds' elements during speculative
    ! execution. If we're running with OpenMP this also gives
    ! us the opportunity to do a 'first touch' policy to aid with
    ! memory<->thread locality...
!$OMP PARALLEL DO schedule(runtime), default(none), &
!$OMP private(itile,ji,jj), shared(self)
    do itile = 1, self%ntiles
       do jj = self%tile(itile)%whole%ystart, self%tile(itile)%whole%ystop
          do ji = self%tile(itile)%whole%xstart, self%tile(itile)%whole%xstop
             self%data(ji,jj) = -999.0
          end do
       end do
    end do
!$OMP END PARALLEL DO

  end function r2d_field_constructor
   
  !===================================================
  ! Frees the data allocated for this array. Does nothing
  ! if the data was never allocated.
  subroutine r2d_free_field(fld)
    implicit none
    type(r2d_field), intent(inout) :: fld
    ! Arguments
    !> fld: Pointer to the fld which data is to be freed
    if (allocated(fld%data)) then
       deallocate(fld%data)
    end if
  end subroutine r2d_free_field
  !===================================================

  function get_data(self) result(dptr)
    use FortCL, only: read_buffer
    !> Getter for the data associated with a field. Ensures that
    !! the local copy is up-to-date with that on any remove
    !! accelerator device (if using OpenACC or OpenCL).
    class(r2d_field), target :: self
    real(wp), dimension(:,:), pointer :: dptr
    if(self%data_on_device)then
       !$acc update host(self%data)
       ! If FortCL is compiled without OpenCL enabled then this
       ! call does nothing.
       call read_buffer(self%device_ptr, self%data, &
                        int(self%grid%nx*self%grid%ny, kind=8))
    end if
    dptr => self%data
  end function get_data

  !===================================================

  function set_data(self, array) result(flag)
    !> Setter for the data associated with a field.
    class(r2d_field) :: self
    integer :: flag
    real(wp), dimension(:,:) :: array
    self%data = array
    flag = 0
  end function set_data

  !===================================================

  subroutine set_field_bounds(fld, fld_type, grid_points)
    implicit none
    !> The field we're working on. We use class as we want this
    ! to be polymorphic as this routine doesn't care whether the
    ! field is tiled or not.
    class(field_type), intent(inout) :: fld
    !> Which grid-point type the field is defined on
    integer,          intent(in)    :: grid_points
    !> Character string describing the grid-point type
    character(len=8), intent(out)   :: fld_type

    select case(grid_points)

    case(GO_U_POINTS)
       write(fld_type, "('C-U')")
       call cu_field_init(fld)
    case(GO_V_POINTS)
       write(fld_type, "('C-V')")
       call cv_field_init(fld)
    case(GO_T_POINTS)
       write(fld_type, "('C-T')")
       call ct_field_init(fld)
    case(GO_F_POINTS)
       write(fld_type, "('C-F')")
       call cf_field_init(fld)
    case(GO_ALL_POINTS)
       write(fld_type, "('C-All')")
       call field_init(fld)
    case default
       call gocean_stop('r2d_field_constructor: ERROR: invalid '//&
                        'specifier for type of mesh points')
    end select

    ! Compute and store dimensions of internal region of field
    fld%internal%nx = fld%internal%xstop - fld%internal%xstart + 1
    fld%internal%ny = fld%internal%ystop - fld%internal%ystart + 1

    ! In addition to the 'internal region' of the field, we may have
    ! external points that define B.C.'s or that act as halos. Here
    ! we store the full extent of the field, inclusive of such
    ! points.
    !> \todo Replace the use of NBOUNDARY here with info. computed
    !! from the T-point mask.
    if(fld%grid%boundary_conditions(1) /= GO_BC_PERIODIC)then
       fld%whole%xstart = fld%internal%xstart - NBOUNDARY
       fld%whole%xstop  = fld%internal%xstop  + NBOUNDARY
    else
       fld%whole%xstart = fld%internal%xstart - NBOUNDARY
       fld%whole%xstop  = fld%internal%xstop  + NBOUNDARY
    end if
    if(fld%grid%boundary_conditions(2) /= go_BC_PERIODIC)then
       fld%whole%ystart = fld%internal%ystart - NBOUNDARY
       fld%whole%ystop  = fld%internal%ystop  + NBOUNDARY
    else
       fld%whole%ystart = fld%internal%ystart - NBOUNDARY
       fld%whole%ystop  = fld%internal%ystop  + NBOUNDARY
    end if

    fld%whole%nx = fld%whole%xstop - fld%whole%xstart + 1
    fld%whole%ny = fld%whole%ystop - fld%whole%ystart + 1

  end subroutine set_field_bounds

  !===================================================

  subroutine field_init(fld)
    implicit none
    class(field_type), intent(inout) :: fld
    ! Locals
    integer :: M, N

    fld%defined_on = GO_ALL_POINTS

    M = fld%grid%nx
    N = fld%grid%ny

    ! An 'all points' field is defined upon every point in the grid
    fld%internal%xstart = 1
    fld%internal%xstop  = M
    fld%internal%ystart = 1
    fld%internal%ystop  = N

    ! We have no halo regions
    fld%num_halos = 0

  end subroutine field_init

  !===================================================

  subroutine cu_field_init(fld)
    implicit none
    class(field_type), intent(inout) :: fld

    fld%defined_on = GO_U_POINTS

    select case(fld%grid%offset)

    case(GO_OFFSET_SW)
       call cu_sw_init(fld)

    case(GO_OFFSET_NE)
       call cu_ne_init(fld)

    case default
       call gocean_stop('cu_field_init: ERROR - unsupported grid offset!')

    end select

  end subroutine cu_field_init

  !===================================================

  subroutine cu_sw_init(fld)
    implicit none
    class(field_type), intent(inout) :: fld

    ! Set up a field defined on U points when the grid has
    ! a South-West offset:

    !   vi-1j+1--fij+1---vij+1---fi+1j+1
    !   |        |       |       |
    !   |        |       |       |
    !   Ti-1j----uij-----Tij-----ui+1j
    !   |        |       |       |
    !   |        |       |       |
    !   vi-1j----fij-----vij-----fi+1j
    !   |        |       |       |
    !   |        |       |       |
    !   Ti-1j-1--uij-1---Tij-1---ui+1j-1

    !
    if(fld%grid%boundary_conditions(1) == GO_BC_PERIODIC)then
       ! When implementing periodic boundary conditions, all mesh
       ! point types have the same extents as the grid of T points. We
       ! then have a halo of width grid_mod::HALO_WIDTH_X on either
       ! side of the domain.
       ! When updating a quantity on U points we write to:
       ! (using 'x' to indicate a location that is written and 'a' an
       ! additional point that shallow dispenses with):
       !
       ! i=istart i=istop
       !  o  o  o  o  a
       !  o  x  x  x  a  j=ystop
       !  o  x  x  x  a
       !  o  x  x  x  a  j=ystart
       !  a  a  a  a  a

       fld%internal%xstart = fld%grid%subdomain%internal%xstart
       fld%internal%xstop  = fld%grid%subdomain%internal%xstop
    else
       ! When updating a quantity on U points with this offset convention
       ! we write to (using 'x' to indicate a location that is written,
       !                    'b' a boundary point and
       !                    'o' a point that is external to the domain):
       !
       ! i=1         i=M
       !  o  b  b  b  b   j=N 
       !  o  b  x  x  b
       !  o  b  x  x  b
       !  o  b  x  x  b
       !  o  b  b  b  b   j=1
       fld%internal%xstart = fld%grid%subdomain%internal%xstart + 1
       fld%internal%xstop  = fld%grid%subdomain%internal%xstop
    end if

    fld%internal%ystart = fld%grid%subdomain%internal%ystart
    fld%internal%ystop  = fld%grid%subdomain%internal%ystop

    ! When applying periodic (wrap-around) boundary conditions (PBCs)
    ! we must fill the regions marked with 'b' above.
    ! This looks like (using x to indicate a location that is written
    ! first and y a location that is written second):
    !
    !  i=2      i=M
    ! _ y  y  y  y   j=N  
    ! /|x  o  o  o
    ! | x  o  o  o
    ! \ x  o  o  o
    !  \x_ o  o  o   j=1
    !   |\______/ 

    ! In array notation this looks like:
    !
    ! (2    , 1:N-1) = (M  , 1:N-1)
    ! (2:M, N) = (2:M, 1)

    call init_periodic_bc_halos(fld)

  end subroutine cu_sw_init

  !===================================================

  subroutine cu_ne_init(fld)
    implicit none
    class(field_type), intent(inout) :: fld

    ! Set up a field defined on U points when the grid types have 
    ! a North-East offset relative to the T point.

    ! It is the T points that define the whole domain and we are
    ! simulating a region within this domain. As a minimum, we will
    ! require one external T point around the whole perimeter of the
    ! simulated domain in order to specify boundary conditions. The U
    ! pts on the boundary will then lie between the last external and
    ! first internal T points. 
    ! With a (N)E offset this means:

    ! ji indexing: 
    ! Lowermost i index of the u points will be the same as the T's.
    ! i.e. if we start at 1 then T(1,:) are external and u(1,:) are 
    ! boundary points too.
    ! However, the U points with ji==nx will lie outside the model
    ! domain. U points with ji==nx-1 will be the Eastern-most *boundary*
    ! points.
    ! jj indexing:
    ! Lowermost j index of the U points - U pts with jj the same as
    ! external T points will also be external to domain and therefore
    ! unused. U points with jj one greater than lowest ext. T pts will
    ! be *boundary* points. U pts with jj==ny will be boundary points.

    ! When updating a quantity on U points with this offset
    ! we write to (using 'x' to indicate a location that is written and 
    ! 'b' a boundary point):
    !
    ! i= 1          nx-1  nx
    !    b   b   b   b    o   ny
    !    b   x   x   b    o 
    !    b   x   x   b    o 
    !    b   x   x   b    o   
    !    b   b   b   b    o   1
    !                         j

    ! i.e. fld(2:M,2:N+1) = ...

    if(fld%grid%boundary_conditions(1) /= GO_BC_PERIODIC)then
      ! If we do not have periodic boundary conditions then we do
      ! not need to allow for boundary points here - they are
      ! already contained within the region defined by T mask.
      ! The T mask has been used to determine the grid%subdomain
      ! which describes the area on the grid that is actually being
      ! modelled (as opposed to having values supplied from B.C.'s etc.)
      fld%internal%xstart = fld%grid%subdomain%internal%xstart
      fld%internal%xstop  = fld%grid%subdomain%internal%xstop - 1
    else
      call gocean_stop('ERROR: cu_ne_init: implement periodic boundary conditions!')
    end if
    if(fld%grid%boundary_conditions(2) /= GO_BC_PERIODIC)then
      fld%internal%ystart = fld%grid%subdomain%internal%ystart
      fld%internal%ystop  = fld%grid%subdomain%internal%ystop
    else
      call gocean_stop('ERROR: cu_ne_init: implement periodic BCs!')
    end if

!> \todo Is this concept of halo definitions useful?
    fld%num_halos = 0

  end subroutine cu_ne_init

  !===================================================

  subroutine cv_field_init(fld)
    implicit none
    class(field_type), intent(inout) :: fld

    fld%defined_on = GO_V_POINTS

    select case(fld%grid%offset)

    case(GO_OFFSET_SW)
       call cv_sw_init(fld)

    case(GO_OFFSET_NE)
       call cv_ne_init(fld)

    case default
       call gocean_stop('cv_field_init: ERROR - unsupported grid offset!')

    end select

  end subroutine cv_field_init

  !===================================================

  subroutine cv_sw_init(fld)
    implicit none
    class(field_type), intent(inout) :: fld

    if(fld%grid%boundary_conditions(2) == GO_BC_PERIODIC)then
       ! When implementing periodic boundary conditions, all
       ! mesh point types have the same extents as the grid of
       ! T points. We then have a halo of width 1 on either side
       ! of the domain.
       fld%internal%xstart = fld%grid%subdomain%internal%xstart
       fld%internal%xstop  = fld%grid%subdomain%internal%xstop

       fld%internal%ystart = fld%grid%subdomain%internal%ystart
       fld%internal%ystop  = fld%grid%subdomain%internal%ystop
    else
       ! When updating a quantity on V points we write to:
       ! (using x to indicate a location that is written):
       !
       ! i=1      i=M
       !  b  b  b  b   j=N 
       !  b  x  x  b
       !  b  x  x  b
       !  b  b  b  b
       !  o  o  o  o   j=1
       ! We're not offset from the T points in the x dimension so
       ! we have the same x bounds.
       fld%internal%xstart = fld%grid%subdomain%internal%xstart
       fld%internal%xstop  = fld%grid%subdomain%internal%xstop

       fld%internal%ystart = fld%grid%subdomain%internal%ystart + 1
       fld%internal%ystop  = fld%grid%subdomain%internal%ystop
       call gocean_stop('cv_sw_init: IMPLEMENT non-periodic BCs!')
    endif

    ! When applying periodic (wrap-around) boundary conditions (PBCs)
    ! we must fill the regions marked with 'b' above.
    ! This looks like (using x to indicate a location that is written
    ! first and y a location that is written second):
    !
    !  i=1     i=M
    !  -o  o  o  y   j=N  
    ! / o  o  o  y
    ! | o  o  o  y
    ! \ o  o  o  y
    !  \x  x  x _y   j=2
    !    \______/|

    ! In array notation this looks like:
    ! First row = last internal row
    ! field(1:M    ,1:1  ) = field(1:M,N-1:N-1)
    ! Last col = first internal col
    ! field(M:M,1:N) = field(2:2,  1:N)

    call init_periodic_bc_halos(fld)

  end subroutine cv_sw_init

  !===================================================

  subroutine cv_ne_init(fld)
    implicit none
    class(field_type), intent(inout) :: fld

    ! ji indexing:
    ! Lowermost ji index of the V points will be the same as the T's.
    ! If the domain starts at 1 then T(1,:) are external and v(1,:)
    ! are boundary points.
    ! Uppermost ji index is nx. T(nx,:) are external and v(nx,:)
    ! are boundary points.

    ! jj indexing:
    ! If domain starts at 1 then T(:,1) are external and V(:,1) are
    ! boundary points.
    ! Uppermost jj index is ny. T(ny,:) are external and so are V(ny,:)
    ! (see diagram at start of module). It is V(ny-1,:) that are the 
    ! boundary points.

    ! When updating a quantity on V points with this offset
    ! we write to (using 'x' to indicate a location that is written):
    !
    ! i=1       Nx
    !  o  o  o  o   Ny
    !  b  b  b  b   Ny-1
    !  b  x  x  b
    !  b  x  x  b
    !  b  b  b  b   j=1
    !

    if(fld%grid%boundary_conditions(1) /= GO_BC_PERIODIC)then
      ! If we do not have periodic boundary conditions then we do
      ! not need to allow for boundary points here - they are
      ! already contained within the region.
      fld%internal%xstart = fld%grid%subdomain%internal%xstart
      fld%internal%xstop  = fld%grid%subdomain%internal%xstop
    else
      call gocean_stop('ERROR: cv_ne_init: implement periodic BCs!')
    end if

    if(fld%grid%boundary_conditions(2) /= GO_BC_PERIODIC)then
      fld%internal%ystart = fld%grid%subdomain%internal%ystart
      fld%internal%ystop  = fld%grid%subdomain%internal%ystop - 1
    else
      call gocean_stop('ERROR: cv_ne_init: implement periodic BCs!')
    end if

  end subroutine cv_ne_init

  !===================================================

  subroutine ct_field_init(fld)
    implicit none
    class(field_type), intent(inout) :: fld

    fld%defined_on = GO_T_POINTS

    select case(fld%grid%offset)

    case(GO_OFFSET_SW)
       call ct_sw_init(fld)

    case(GO_OFFSET_NE)
       call ct_ne_init(fld)

    case default
       call gocean_stop('ct_field_init: ERROR - unsupported grid offset!')

    end select

  end subroutine ct_field_init

  !===================================================

  subroutine ct_sw_init(fld)
    implicit none
    class(field_type), intent(inout) :: fld

    ! When updating a quantity on T points we write to:
    ! (using x to indicate a location that is written):
    !
    ! i=1      i=M
    !  b  b  b  b   j=N 
    !  b  x  x  b
    !  b  x  x  b
    !  b  b  b  b   j=1

    fld%internal%xstart = fld%grid%subdomain%internal%xstart
    fld%internal%xstop  = fld%grid%subdomain%internal%xstop
    fld%internal%ystart = fld%grid%subdomain%internal%ystart
    fld%internal%ystop  = fld%grid%subdomain%internal%ystop

    ! When applying periodic (wrap-around) boundary conditions
    ! (PBCs) we must fill the regions marked with 'b' above.
    ! This looks like (using x to indicate a location that is 
    ! written first and y a location that is written second):
    !
    !  i=1      i=M
    ! _ y  y  y  y   j=N  
    ! /|o  o  o  x
    ! | o  o  o  x
    ! \ o  o  o  x
    !  \o  o  o _x   j=1
    !    \______/|

    ! In array notation this looks like:
    ! Last col = first col
    ! field(M:M,  1:N-1  ) = field(1:1  ,1:N-1)
    ! Last row = first row
    ! field(1:M,N:N) = field(1:M,1:1)

    call init_periodic_bc_halos(fld)

  end subroutine ct_sw_init

  !===================================================

  subroutine ct_ne_init(fld)
    implicit none
    class(field_type), intent(inout) :: fld

    ! When updating a quantity on T points with a NE offset
    ! we write to (using x to indicate a location that is written):
    !
    ! i=1          Nx
    !  b  b  b  b  b Ny
    !  b  x  x  x  b
    !  b  x  x  x  b 
    !  b  x  x  x  b
    !  b  b  b  b  b j=1

    if(fld%grid%boundary_conditions(1) /= GO_BC_PERIODIC)then
      ! If we do not have periodic boundary conditions then we do
      ! not need to allow for boundary points here - they are
      ! already contained within the region.
      ! Start and stop are just the same as those calculated from the T mask
      ! earlier because this is a field on T points.
      fld%internal%xstart = fld%grid%subdomain%internal%xstart
      fld%internal%xstop  = fld%grid%subdomain%internal%xstop
    else
      call gocean_stop('ERROR: ct_ne_init: implement periodic BCs!')
    end if

    if(fld%grid%boundary_conditions(2) /= GO_BC_PERIODIC)then
      ! Start and stop are just the same as those calculated from the T mask
      ! earlier because this is a field on T points.
      fld%internal%ystart = fld%grid%subdomain%internal%ystart
      fld%internal%ystop  = fld%grid%subdomain%internal%ystop
    else
      call gocean_stop('ERROR: ct_ne_init: implement periodic BCs!')
    end if

  end subroutine ct_ne_init

  !===================================================

  subroutine cf_field_init(fld)
    implicit none
    class(field_type), intent(inout) :: fld

    fld%defined_on = GO_F_POINTS

    select case(fld%grid%offset)

    case(GO_OFFSET_SW)
       call cf_sw_init(fld)

    case(GO_OFFSET_NE)
       call cf_ne_init(fld)

    case default
       call gocean_stop('cf_field_init: ERROR - unsupported grid offset!')

    end select

  end subroutine cf_field_init

  !===================================================

  subroutine cf_sw_init(fld)
    implicit none
    class(field_type), intent(inout) :: fld

    ! When updating a quantity on F points we write to:
    ! (using x to indicate a location that is written):
    !
    ! i=1         i=M
    !  o  b  b  b  b   j=N 
    !  o  b  x  x  b
    !  o  b  x  x  b
    !  o  b  b  b  b
    !  o  o  o  o  o   j=1
    if(fld%grid%boundary_conditions(1) == GO_BC_PERIODIC)then
       fld%internal%xstart = fld%grid%subdomain%internal%xstart
       fld%internal%xstop  = fld%grid%subdomain%internal%xstop !internal%xstart + fld%grid%simulation_domain%nx - 1
    else
       fld%internal%xstart = fld%grid%subdomain%internal%xstart + 1
       fld%internal%xstop  = fld%grid%subdomain%internal%xstop
       ! I think these are correct but we stop because I've not properly
       ! gone through the coding.
       call gocean_stop('cf_sw_init: CHECK non-periodic BCs!')
    end if

    if(fld%grid%boundary_conditions(2) == GO_BC_PERIODIC)then
       fld%internal%ystart = fld%grid%subdomain%internal%ystart
       fld%internal%ystop  = fld%grid%subdomain%internal%ystop !fld%internal%ystart + fld%grid%simulation_domain%ny - 1
    else
       fld%internal%ystart = fld%grid%subdomain%internal%ystart + 1
       fld%internal%ystop  = fld%grid%subdomain%internal%ystop
       ! I think these are correct but we stop because I've not properly
       ! gone through the coding.
       call gocean_stop('cf_sw_init: CHECK non-periodic BCs!')
    end if


    ! When applying periodic (wrap-around) boundary conditions
    ! (PBCs) we must fill the regions marked with 'b' above.
    ! This looks like (using x to indicate a location that is 
    ! written first and y a location that is written second):
    !
    !  i=2      i=M
    ! .-x  o  o  o   j=N  
    ! | x  o  o  o
    ! | x  o  o  o
    ! | x  o  o  o
    ! ->y_ y  y  y   j=2
    !   |\______/ 

    ! In array notation this looks like:
    ! First col = last col
    ! field(2:2, 2:N) = field(M:M, 2:N)
    ! First row = last row
    ! field(2:M, 2:2) = field(2:M, N:N)

    call init_periodic_bc_halos(fld)

  end subroutine cf_sw_init

  !===================================================

  subroutine cf_ne_init(fld)
    implicit none
    class(field_type), intent(inout) :: fld

    ! When updating a quantity on F points we write to:
    ! (using x to indicate a location that is written
    !        b a boundary point - defined by ext. b.c.
    !        o a point that is external to the domain):
    !
    ! i=1       Nx
    !  o  o  o  o   Ny
    !  b  b  b  o   
    !  b  x  b  o   
    !  b  x  b  o
    !  b  b  b  o   j=1

    if(fld%grid%boundary_conditions(1) /= GO_BC_PERIODIC)then
      ! If we do not have periodic boundary conditions then we do
      ! not need to allow for boundary points here - they are
      ! already contained within the region.
      fld%internal%xstart = fld%grid%subdomain%internal%xstart
      fld%internal%xstop  = fld%grid%subdomain%internal%xstop - 1
    else
      call gocean_stop('ERROR: cf_ne_init: implement periodic BCs!')
      stop
    end if

    if(fld%grid%boundary_conditions(2) /= GO_BC_PERIODIC)then
      fld%internal%ystart = fld%grid%subdomain%internal%ystart
      fld%internal%ystop  = fld%grid%subdomain%internal%ystop - 1
    else
      call gocean_stop('ERROR: cf_ne_init: implement periodic BCs!')
    end if

  end subroutine cf_ne_init

  !===================================================

  SUBROUTINE copy_2dfield_array(field_in, field_out)
    IMPLICIT none
    REAL(go_wp), INTENT(in),  DIMENSION(:,:) :: field_in
    REAL(go_wp), INTENT(out), DIMENSION(:,:) :: field_out
        
    field_out(:,:) = field_in(:,:)
        
  end subroutine copy_2dfield_array

  !===================================================

  !> Copy from one patch in an array to another patch
  !! Will be superceded by interface using field object
  !! instead of array data.
  subroutine copy_2dfield_array_patch(field, src, dest)
    implicit none
    real(go_wp),       intent(inout), dimension(:,:) :: field
    type(region_type), intent(in)                    :: src, dest

    field(dest%xstart:dest%xstop,dest%ystart:dest%ystop) = &
     field(src%xstart:src%xstop ,src%ystart:src%ystop)
        
  end subroutine copy_2dfield_array_patch

  !===================================================

  SUBROUTINE copy_2dfield(field_in, field_out)
    IMPLICIT none
    type(r2d_field), intent(in)    :: field_in
    type(r2d_field), intent(inout) :: field_out
    integer :: it, ji, jj

!$OMP DO SCHEDULE(RUNTIME)
    do it = 1, field_out%ntiles, 1
       do jj= field_out%tile(it)%whole%ystart, field_out%tile(it)%whole%ystop
          do ji = field_out%tile(it)%whole%xstart, field_out%tile(it)%whole%xstop
             field_out%data(ji,jj) = field_in%data(ji,jj)
          end do
       end do
    end do
!$OMP END DO
        
  end subroutine copy_2dfield

  !===================================================

  !> Copy from one patch to another in a field
  subroutine copy_2dfield_patch(field, src, dest)
    implicit none
    type(r2d_field), intent(inout) :: field
    type(region_type),    intent(in)    :: src, dest

    field%data(dest%xstart:dest%xstop,dest%ystart:dest%ystop) = &
     field%data(src%xstart:src%xstop ,src%ystart:src%ystop)
        
  end subroutine copy_2dfield_patch

  !===================================================

  SUBROUTINE set_field(fld, val)
    implicit none
    class(field_type), INTENT(out) :: fld
    real(go_wp), INTENT(in) :: val

    select type(fld)
    type is (r2d_field)
       fld%data = val
    class default
    end select

  END SUBROUTINE set_field

  !===================================================

  !> Compute the checksum of the internal values of the supplied field
  !> object
  function fld_checksum(field) result(val)
    implicit none
    type(r2d_field), intent(in) :: field
    real(go_wp) :: val

    val = array_checksum(field%data, field%data_on_device,           &
                         field%internal%xstart, field%internal%xstop, &
                         field%internal%ystart, field%internal%ystop)
    return

! The code below fails with the Cray compiler - the update host(field%data)
! seems to get the wrong pointer.

    ! If we're using OpenACC then make sure we get the data back from
    ! the GPU
!    if(field%data_on_device)then
!!acc update host(field%data)
!    end if
!
!    !> \todo Could add an OpenMP implementation
!    val = SUM( ABS(field%data(field%internal%xstart:field%internal%xstop, &
!                              field%internal%ystart:field%internal%ystop)) )
  end function fld_checksum

  !===================================================

  !> Compute the checksum of ALL of the elements of supplied array
  function array_checksum(field, update, &
                          xstart, xstop, &
                          ystart, ystop) result(val)
    implicit none
    real(go_wp), dimension(:,:), intent(in) :: field
    logical, optional, intent(in) :: update
    integer, optional, intent(in) :: xstart, xstop, ystart, ystop
    real(go_wp) :: val

    if( present(update) )then
       if(update)then
          !$acc update host(field)
       end if
    end if

    if( present(xstart) )then
       val = SUM( ABS(field(xstart:xstop,ystart:ystop) ) )
    else
       val = SUM( ABS(field(:,:)) )
    end if

  end function array_checksum

  !===================================================

  subroutine init_periodic_bc_halos(fld)
    implicit none
    class(field_type), intent(inout) :: fld
    ! Locals
    integer :: ihalo

    ! Check whether we have PBCs in x AND y dimensions
    fld%num_halos = 0
    if( fld%grid%boundary_conditions(1) == GO_BC_PERIODIC )then
       fld%num_halos = fld%num_halos + 2
    end if
    if( fld%grid%boundary_conditions(2) == GO_BC_PERIODIC )then
       fld%num_halos = fld%num_halos + 2
    end if

    allocate( fld%halo(fld%num_halos) )

    ihalo = 0
    if( fld%grid%boundary_conditions(1) == GO_BC_PERIODIC )then
       ! E-most column set to W-most internal column
       ihalo = ihalo + 1
       fld%halo(ihalo)%dest%xstart = fld%internal%xstop + 1
       fld%halo(ihalo)%dest%xstop  = fld%internal%xstop + 1
       fld%halo(ihalo)%dest%ystart = fld%internal%ystart   
       fld%halo(ihalo)%dest%ystop  = fld%internal%ystop

       fld%halo(ihalo)%source%xstart = fld%internal%xstart   
       fld%halo(ihalo)%source%xstop  = fld%internal%xstart
       fld%halo(ihalo)%source%ystart = fld%internal%ystart  
       fld%halo(ihalo)%source%ystop  = fld%internal%ystop

       ! W-most column set to E-most internal column
       ihalo = ihalo + 1
       fld%halo(ihalo)%dest%xstart = fld%internal%xstart-1   
       fld%halo(ihalo)%dest%xstop  = fld%internal%xstart-1
       fld%halo(ihalo)%dest%ystart = fld%internal%ystart   
       fld%halo(ihalo)%dest%ystop  = fld%internal%ystop

       fld%halo(ihalo)%source%xstart = fld%internal%xstop 
       fld%halo(ihalo)%source%xstop  = fld%internal%xstop
       fld%halo(ihalo)%source%ystart = fld%internal%ystart
       fld%halo(ihalo)%source%ystop  = fld%internal%ystop
    end if

    if( fld%grid%boundary_conditions(2) == GO_BC_PERIODIC )then
       ! N-most row set to S-most internal row
       ihalo = ihalo + 1
       fld%halo(ihalo)%dest%xstart = fld%internal%xstart - 1   
       fld%halo(ihalo)%dest%xstop  = fld%internal%xstop  + 1
       fld%halo(ihalo)%dest%ystart = fld%internal%ystop+1   
       fld%halo(ihalo)%dest%ystop  = fld%internal%ystop+1

       fld%halo(ihalo)%source%xstart = fld%internal%xstart - 1
       fld%halo(ihalo)%source%xstop  = fld%internal%xstop  + 1
       fld%halo(ihalo)%source%ystart = fld%internal%ystart 
       fld%halo(ihalo)%source%ystop  = fld%internal%ystart

       ! S-most row set to N-most internal row
       ihalo = ihalo + 1
       fld%halo(ihalo)%dest%xstart = fld%internal%xstart - 1   
       fld%halo(ihalo)%dest%xstop  = fld%internal%xstop  + 1
       fld%halo(ihalo)%dest%ystart = fld%internal%ystart - 1   
       fld%halo(ihalo)%dest%ystop  = fld%internal%ystart - 1

       fld%halo(ihalo)%source%xstart = fld%internal%xstart - 1 
       fld%halo(ihalo)%source%xstop  = fld%internal%xstop  + 1
       fld%halo(ihalo)%source%ystart = fld%internal%ystop 
       fld%halo(ihalo)%source%ystop  = fld%internal%ystop
    end if

  end subroutine init_periodic_bc_halos

  !==============================================

  !> Routine to get the dimensions of the OpenMP tiling grid.
  !! Reads the GOCEAN_OMP_GRID environment variable which
  !! should have the format "NxM" where N is nx and M is ny.
  !! Returns false if the environment variable is not set
  !! or does not conform to this format.
  function get_grid_dims(nx, ny) result(success)
    implicit none
    integer, intent(inout) :: nx, ny
    logical :: success
    character(len=20) :: lstr
    integer :: idx, ierr

    success = .FALSE.

    call get_environment_variable(NAME='GOCEAN_OMP_GRID', VALUE=lstr, &
                                  STATUS=ierr)

    if(ierr /= 0)return

    ! We expect the string to have the format 'AxB' where A and B are
    ! integers.
    idx = index(lstr, 'x')
    if(idx == 0)then
       write (*,"(/'shallow_omp_mod::get_grid_dims: failed to parse ' &
                 &  'GOCEAN_OMP_GRID string: ',(A))") TRIM(lstr)
       write (*,"('   -  will use defaults for dimensions of tiling grid')")
       return
    endif

    read(lstr(1:idx-1),*,iostat=ierr) nx
    if(ierr /= 0)return

    read(lstr(idx+1:),*,iostat=ierr) ny
    if(ierr == 0)success = .TRUE.

  end function get_grid_dims

end module field_mod<|MERGE_RESOLUTION|>--- conflicted
+++ resolved
@@ -79,13 +79,12 @@
      !> The dimensions of the tiles into which the field
      !! is sub-divided.
      type(tile_type), dimension(:), allocatable :: tile
-<<<<<<< HEAD
      !> Array holding the actual field values. Eventually this should
      !! be private so that users are forced to access it via get_data().
      !! This will allow us to guarantee that the data is valid (e.g. in
      !! the case where values are computed on a separate accelerator
      !! device).
-     real(wp), dimension(:,:), allocatable :: data
+     real(go_wp), dimension(:,:), allocatable :: data
      !> Pointer to corresponding buffer on remote device (if any).
      !! This requires variables that are declared to be of this type
      !! have the 'target' attribute.
@@ -96,10 +95,6 @@
      !> Getter for the data associated with this field. Fetches data
      !! from remote accelerator if necessary.
      procedure, pass :: get_data
-=======
-     !> Array holding the actual field values
-     real(go_wp), dimension(:,:), allocatable :: data
->>>>>>> 9683ea06
   end type r2d_field
 
   !> Interface for the copy_field operation. Overloaded to take
