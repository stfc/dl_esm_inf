--- conflicted
+++ resolved
@@ -86,7 +86,6 @@
      !! the case where values are computed on a separate accelerator
      !! device).
      real(go_wp), dimension(:,:), allocatable :: data
-<<<<<<< HEAD
      !> Pointer to corresponding buffer on remote device (if any).
      !! This requires variables that are declared to be of this type
      !! have the 'target' attribute.
@@ -97,10 +96,7 @@
      !> Getter for the data associated with this field. Fetches data
      !! from remote accelerator if necessary.
      procedure, pass :: get_data
-=======
-   contains
      procedure, public :: halo_exch
->>>>>>> 77012813
   end type r2d_field
 
   !> Interface for the copy_field operation. Overloaded to take
