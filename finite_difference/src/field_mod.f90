--- conflicted
+++ resolved
@@ -49,21 +49,6 @@
   !> A field that lives on all grid-points of the grid
   integer, public, parameter :: GO_ALL_POINTS = 4
 
-<<<<<<< HEAD
-=======
-  !> A field is sub-divided into tiles for coarse-grained OpenMP
-  type :: tile_type
-     !> Tile region to use when only a field's 'internal'
-     !! points are required
-     type(region_type) :: internal
-     !> Tile region to use when all of a field's points are required
-     type(region_type) :: whole
-     ! Could potentially physically divide up an array into 
-     ! distinct tiles and store the data for each separately...
-     !real(go_wp), dimension(:,:), allocatable :: data
-  end type tile_type
-
->>>>>>> c49393cf
   !> The base field type. Intended to represent a global field
   !! such as the x-component of velocity.
   type, public :: field_type
@@ -515,15 +500,9 @@
     else
       call gocean_stop('ERROR: cu_ne_init: implement periodic boundary conditions!')
     end if
-<<<<<<< HEAD
-    if(fld%grid%boundary_conditions(2) /= BC_PERIODIC)then
+    if(fld%grid%boundary_conditions(2) /= GO_BC_PERIODIC)then
       fld%internal%ystart = fld%grid%subdomain%internal%ystart
       fld%internal%ystop  = fld%grid%subdomain%internal%ystop
-=======
-    if(fld%grid%boundary_conditions(2) /= GO_BC_PERIODIC)then
-      fld%internal%ystart = fld%grid%simulation_domain%ystart
-      fld%internal%ystop  = fld%grid%simulation_domain%ystop
->>>>>>> c49393cf
     else
       call gocean_stop('ERROR: cu_ne_init: implement periodic BCs!')
     end if
@@ -656,15 +635,9 @@
       call gocean_stop('ERROR: cv_ne_init: implement periodic BCs!')
     end if
 
-<<<<<<< HEAD
-    if(fld%grid%boundary_conditions(2) /= BC_PERIODIC)then
+    if(fld%grid%boundary_conditions(2) /= GO_BC_PERIODIC)then
       fld%internal%ystart = fld%grid%subdomain%internal%ystart
       fld%internal%ystop  = fld%grid%subdomain%internal%ystop - 1
-=======
-    if(fld%grid%boundary_conditions(2) /= GO_BC_PERIODIC)then
-      fld%internal%ystart = fld%grid%simulation_domain%ystart
-      fld%internal%ystop  = fld%grid%simulation_domain%ystop - 1
->>>>>>> c49393cf
     else
       call gocean_stop('ERROR: cv_ne_init: implement periodic BCs!')
     end if
@@ -814,15 +787,9 @@
     !  o  b  x  x  b
     !  o  b  b  b  b
     !  o  o  o  o  o   j=1
-<<<<<<< HEAD
-    if(fld%grid%boundary_conditions(1) == BC_PERIODIC)then
+    if(fld%grid%boundary_conditions(1) == GO_BC_PERIODIC)then
        fld%internal%xstart = fld%grid%subdomain%internal%xstart
        fld%internal%xstop  = fld%grid%subdomain%internal%xstop !internal%xstart + fld%grid%simulation_domain%nx - 1
-=======
-    if(fld%grid%boundary_conditions(1) == GO_BC_PERIODIC)then
-       fld%internal%xstart = fld%grid%simulation_domain%xstart
-       fld%internal%xstop  = fld%internal%xstart + fld%grid%simulation_domain%nx - 1
->>>>>>> c49393cf
     else
        fld%internal%xstart = fld%grid%subdomain%internal%xstart + 1
        fld%internal%xstop  = fld%grid%subdomain%internal%xstop
@@ -831,15 +798,9 @@
        call gocean_stop('cf_sw_init: CHECK non-periodic BCs!')
     end if
 
-<<<<<<< HEAD
-    if(fld%grid%boundary_conditions(2) == BC_PERIODIC)then
+    if(fld%grid%boundary_conditions(2) == GO_BC_PERIODIC)then
        fld%internal%ystart = fld%grid%subdomain%internal%ystart
        fld%internal%ystop  = fld%grid%subdomain%internal%ystop !fld%internal%ystart + fld%grid%simulation_domain%ny - 1
-=======
-    if(fld%grid%boundary_conditions(2) == GO_BC_PERIODIC)then
-       fld%internal%ystart = fld%grid%simulation_domain%ystart
-       fld%internal%ystop  = fld%internal%ystart + fld%grid%simulation_domain%ny - 1
->>>>>>> c49393cf
     else
        fld%internal%ystart = fld%grid%subdomain%internal%ystart + 1
        fld%internal%ystop  = fld%grid%subdomain%internal%ystop
@@ -901,15 +862,9 @@
       stop
     end if
 
-<<<<<<< HEAD
-    if(fld%grid%boundary_conditions(2) /= BC_PERIODIC)then
+    if(fld%grid%boundary_conditions(2) /= GO_BC_PERIODIC)then
       fld%internal%ystart = fld%grid%subdomain%internal%ystart
       fld%internal%ystop  = fld%grid%subdomain%internal%ystop - 1
-=======
-    if(fld%grid%boundary_conditions(2) /= GO_BC_PERIODIC)then
-      fld%internal%ystart = fld%grid%simulation_domain%ystart
-      fld%internal%ystop  = fld%grid%simulation_domain%ystop - 1
->>>>>>> c49393cf
     else
       call gocean_stop('ERROR: cf_ne_init: implement periodic BCs!')
     end if
