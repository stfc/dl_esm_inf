!------------------------------------------------------------------------------
! BSD 2-Clause License
! 
! Copyright (c) 2017-2019, Science and Technology Facilities Council
! All rights reserved.
! 
! Redistribution and use in source and binary forms, with or without
! modification, are permitted provided that the following conditions are met:
! 
! * Redistributions of source code must retain the above copyright notice, this
!   list of conditions and the following disclaimer.
! 
! * Redistributions in binary form must reproduce the above copyright notice,
!   this list of conditions and the following disclaimer in the documentation
!   and/or other materials provided with the distribution.
! 
! THIS SOFTWARE IS PROVIDED BY THE COPYRIGHT HOLDERS AND CONTRIBUTORS "AS IS"
! AND ANY EXPRESS OR IMPLIED WARRANTIES, INCLUDING, BUT NOT LIMITED TO, THE
! IMPLIED WARRANTIES OF MERCHANTABILITY AND FITNESS FOR A PARTICULAR PURPOSE ARE
! DISCLAIMED. IN NO EVENT SHALL THE COPYRIGHT HOLDER OR CONTRIBUTORS BE LIABLE
! FOR ANY DIRECT, INDIRECT, INCIDENTAL, SPECIAL, EXEMPLARY, OR CONSEQUENTIAL
! DAMAGES (INCLUDING, BUT NOT LIMITED TO, PROCUREMENT OF SUBSTITUTE GOODS OR
! SERVICES; LOSS OF USE, DATA, OR PROFITS; OR BUSINESS INTERRUPTION) HOWEVER
! CAUSED AND ON ANY THEORY OF LIABILITY, WHETHER IN CONTRACT, STRICT LIABILITY,
! OR TORT (INCLUDING NEGLIGENCE OR OTHERWISE) ARISING IN ANY WAY OUT OF THE USE
! OF THIS SOFTWARE, EVEN IF ADVISED OF THE POSSIBILITY OF SUCH DAMAGE.
!------------------------------------------------------------------------------
! Author: A. R. Porter, STFC Daresbury Laboratory

!> Module for describing all aspects of a field (which exists on some
!! grid).
module field_mod
  use iso_c_binding, only: c_intptr_t
  use kind_params_mod
  use region_mod
  use halo_mod
  use grid_mod
  use gocean_mod, only: gocean_stop
  use tile_mod
  implicit none

  private

  ! Enumeration of grid-point types on the Arakawa C grid. A
  ! field lives on one of these types.
  integer, public, parameter :: GO_U_POINTS   = 0
  integer, public, parameter :: GO_V_POINTS   = 1
  integer, public, parameter :: GO_T_POINTS   = 2
  integer, public, parameter :: GO_F_POINTS   = 3
  !> A field that lives on all grid-points of the grid
  integer, public, parameter :: GO_ALL_POINTS = 4

  !> The base field type. Intended to represent a global field
  !! such as the x-component of velocity.
  type, public :: field_type
     !> Which mesh points the field is defined upon
     integer :: defined_on
     !> The grid on which this field is defined
     type(grid_type), pointer :: grid
     !> The internal region of this field
     type(region_type) :: internal
     !> The whole region covered by this field - includes 
     !! boundary points
     type(region_type) :: whole
     !> The number of halo regions that this field has.
     !! Halo region values are not computed but copied
     !! from elsewhere.
     integer :: num_halos
     !> Array of objects describing the halos belonging to this field.
     type(halo_type), dimension(:), allocatable :: halo
     !> Whether the data for this field lives in a remote memory space
     !! (e.g. on a GPU)
     logical :: data_on_device

  end type field_type

  !> A real, 2D field.
  type, public, extends(field_type) :: r2d_field
     integer :: ntiles
     !> The dimensions of the tiles into which the field
     !! is sub-divided.
     type(tile_type), dimension(:), allocatable :: tile
     !> Array holding the actual field values. Eventually this should
     !! be private so that users are forced to access it via get_data().
     !! This will allow us to guarantee that the data is valid (e.g. in
     !! the case where values are computed on a separate accelerator
     !! device).
     real(go_wp), dimension(:,:), allocatable :: data
     !> Pointer to corresponding buffer on remote device (if any).
     !! This requires variables that are declared to be of this type
     !! have the 'target' attribute.
     integer(c_intptr_t) :: device_ptr
   contains
<<<<<<< HEAD
     !> Setter for the data associated with this field
     procedure, pass :: set_data
     !> Getter for the data associated with this field. Fetches data
     !! from remote accelerator if necessary.
     procedure, pass :: get_data
     procedure, public :: halo_exch
=======
     procedure, public :: halo_exchange
>>>>>>> 2c3c5471
  end type r2d_field

  !> Interface for the copy_field operation. Overloaded to take
  !! an array or an r2d_field type.
  !! \todo Remove support for raw arrays from this interface.
  interface copy_field
     module procedure copy_2dfield_array, copy_2dfield_array_patch, &
                      copy_2dfield, copy_2dfield_patch
  end interface copy_field

  ! User-defined constructor for r2d_field type objects
  interface r2d_field
     module procedure r2d_field_constructor
  end interface r2d_field

  !> Interface for the field checksum operation. Overloaded to take either
  !! a field object or a 2D, real(go_wp) array.
  interface field_checksum
     module procedure fld_checksum, array_checksum
  end interface field_checksum

  interface free_field
     module procedure r2d_free_field
  end interface

  !> Info on the tile sizes
  INTEGER, SAVE :: max_tile_width
  INTEGER, SAVE :: max_tile_height

  public copy_field
  public set_field
  public field_checksum
  public free_field

! Grid points on an Arakawa C grid with NE offset (i.e. the U,V and F pts
! immediately to the North and East of a T point share its grid indices) 
! are arranged like so:
!
!v(1,ny)----f(1,ny)---v(i-1,ny)--f(i-1,ny)--v(i,ny)----f(i,ny)--v(nx,ny)---f(nx,ny)  
!|          |         |          |          |          |        |          |        
!|          |         |          |          |          |        |          |        
!T[1,ny]----u(1,ny)---T(i-1,ny)--u(i-1,ny)--T(i,ny)----u(i,ny)--T(nx,ny)---u(nx,ny)  
!|          |         |          |          |          |        |          |        
!|          |         |          |          |          |        |          |        
!v(1,j)-----f(1,j)----v(i-1,j)---f(i-1,j)---v(i,j)-----f(i,j)---v(nx,j)----f(nx,j)   
!|          |         |          |          |          |        |          |        
!|          |         |          |          |          |        |          |        
!T[1,j]-----u(1,j)----T(i-1,j)---u(i-1,j)---T(i,j)-----u(i,j)---T(nx,j)----u(nx,j)   
!|          |         |          |          |          |        |          |        
!|          |         |          |          |          |        |          |        
!v(1,j-1)---f(1,j-1)--v(i-1,j-1)-f(i-1,j-1)-v(i,j-1)---f(i,j-1)-v(nx,j-1)--f(nx,j-1) 
!|          |         |          |          |          |        |          |        
!|          |         |          |          |          |        |          |        
!T[1,j-1]---u(1,j-1)--T(i-1,j-1)-u(i-1,j-1)-T(i,j-1)---u(i,j-1)-T(nx,j-1)--u(nx,j-1) 
!|          |         |          |          |          |        |          |        
!|          |         |          |          |          |        |          |        
!v(1,1)-----f(1,1)----v(i-1,1)---f(i-1,1)---v(i,1)-----f(i,1)---v(nx,1)----f(nx,1)   
!|          |         |          |          |          |        |          |        
!|          |         |          |          |          |        |          |        
!T[1,1]     u(1,1)    T(i-1,1)---u(i-1,1)---T(i,1)-----u(i,1)---T(nx,1)----u(nx,1)   

  !> The no. of cols/rows used to define boundary data in the absence
  !! of periodic BCs.
  !! \todo remove this parameter and determine it from
  !! the supplied T mask.
  integer, public, parameter :: NBOUNDARY = 1

  !> Whether or not to 'tile' (sub-divide) field arrays
  logical, public, parameter :: TILED_FIELDS = .TRUE.

contains

  !===================================================

  function r2d_field_constructor(grid,    &
                                 grid_points, &
                                 do_tile) result(self)
    use parallel_mod, only: decomposition_type, go_decompose
!$    use omp_lib, only : omp_get_max_threads
    implicit none
    ! Arguments
    !> Pointer to the grid on which this field lives
    type(grid_type), intent(in), target  :: grid
    !> Which grid-point type the field is defined on
    integer,         intent(in)          :: grid_points
    !> If the field should be tiled among all threads, or if only
    !> a single field should be allocated (which is not currently
    !> supported by PSyclone)
    logical, intent(in), optional :: do_tile
    ! Local declarations
    type(r2d_field), target :: self
    integer :: ierr
    character(len=8) :: fld_type
    integer :: ji, jj
    !> The upper bounds actually used to allocate arrays (as opposed
    !! to the limits carried around with the field)
    integer :: upper_x_bound, upper_y_bound
    integer :: itile, nthreads, ntilex, ntiley
    type(decomposition_type) :: decomp

    ! Set this field's grid pointer to point to the grid pointed to
    ! by the supplied grid_ptr argument
    self%grid => grid

    !> The data associated with this device is currently local
    !! to where we're executing
    self%data_on_device = .FALSE.

    ! Set-up the limits of the 'internal' region of this field
    !
    call set_field_bounds(self,fld_type,grid_points)

    ! Dimensions of the grid of tiles. 
    if(.not. get_grid_dims(ntilex, ntiley) )then
       ntilex = 1
       ntiley = 1
    end if

    nthreads = 1
    if (present(do_tile)) then
        if (do_tile) then
  !$       nthreads = omp_get_max_threads()
        endif
    endif

!$  write (*,"(/'Have ',I3,' OpenMP threads available.')") nthreads
    decomp = go_decompose(self%internal%nx, self%internal%ny, &
                          nthreads, ntilex, ntiley)
    self%ntiles = nthreads
    allocate(self%tile(self%ntiles), Stat=ierr)
    if(ierr /= 0)then
       call gocean_stop('r2d constructor failed to allocate tiling structures')
    end if
    do itile = 1, nthreads
       self%tile(itile)%whole = decomp%subdomains(itile)%global
       self%tile(itile)%internal = decomp%subdomains(itile)%internal
    end do

    ! We allocate *all* fields to have the same extent as that
    ! of the grid. This enables the (Cray) compiler
    ! to safely evaluate code within if blocks that are
    ! checking for conditions at the boundary of the domain.
    ! Hence we use self%whole%{x,y}stop + 1...
    upper_x_bound = self%grid%nx
    upper_y_bound = self%grid%ny

    write(*, "('Allocating ',(A),' field with bounds: (',I1,':',I3, "// &
             "',',I1,':',I3,')')") &
               TRIM(ADJUSTL(fld_type)), &
               1, upper_x_bound, 1, upper_y_bound
    write(*,"('Internal region is:(',I1,':',I3, ',',I1,':',I3,')' )") &
         self%internal%xstart, self%internal%xstop, &
         self%internal%ystart, self%internal%ystop
    write(*,"('Grid has bounds:  (',I1,':',I3, ',',I1,':',I3,')')") &
         1, self%grid%nx, 1, self%grid%ny

    ! Allocating with a lower bound != 1 causes problems whenever
    ! array passed as assumed-shape dummy argument because lower
    ! bounds default to 1 in called unit.
    ! However, all loops will be in the generated, middle layer and
    ! the generator knows the array bounds. This may give us the
    ! ability to solve this problem (by passing array bounds to the
    ! kernels).
    allocate(self%data(1:upper_x_bound, 1:upper_y_bound), &
                       Stat=ierr)
    if(ierr /= 0)then
       call gocean_stop('r2d_field_constructor: ERROR: failed to '// &
                        'allocate field')
    end if

    ! Since we're allocating the arrays to be larger than strictly
    ! required we explicitly set all elements to -999 in case the code
    ! does access 'out-of-bounds' elements during speculative
    ! execution. If we're running with OpenMP this also gives
    ! us the opportunity to do a 'first touch' policy to aid with
    ! memory<->thread locality...
!$OMP PARALLEL DO schedule(runtime), default(none), &
!$OMP private(itile,ji,jj), shared(self)
    do itile = 1, self%ntiles
       do jj = self%tile(itile)%whole%ystart, self%tile(itile)%whole%ystop
          do ji = self%tile(itile)%whole%xstart, self%tile(itile)%whole%xstop
             self%data(ji,jj) = 0.0
          end do
       end do
    end do
!$OMP END PARALLEL DO

  end function r2d_field_constructor
   
  !===================================================
  ! Frees the data allocated for this array. Does nothing
  ! if the data was never allocated.
  subroutine r2d_free_field(fld)
    implicit none
    type(r2d_field), intent(inout) :: fld
    ! Arguments
    !> fld: Pointer to the fld which data is to be freed
    if (allocated(fld%data)) then
       deallocate(fld%data)
    end if
  end subroutine r2d_free_field

  !===================================================

  function get_data(self) result(dptr)
    use FortCL, only: read_buffer
    !> Getter for the data associated with a field. Ensures that
    !! the local copy is up-to-date with that on any remove
    !! accelerator device (if using OpenACC or OpenCL).
    class(r2d_field), target :: self
    real(go_wp), dimension(:,:), pointer :: dptr
    if(self%data_on_device)then
       !$acc update host(self%data)
       ! If FortCL is compiled without OpenCL enabled then this
       ! call does nothing.
       call read_buffer(self%device_ptr, self%data, &
                        int(self%grid%nx*self%grid%ny, kind=8))
    end if
    dptr => self%data
  end function get_data

  !===================================================

  function set_data(self, array) result(flag)
    !> Setter for the data associated with a field.
    class(r2d_field) :: self
    integer :: flag
    real(go_wp), dimension(:,:) :: array
    self%data = array
    flag = 0
  end function set_data

  !===================================================

  subroutine set_field_bounds(fld, fld_type, grid_points)
    implicit none
    !> The field we're working on. We use class as we want this
    ! to be polymorphic as this routine doesn't care whether the
    ! field is tiled or not.
    class(field_type), intent(inout) :: fld
    !> Which grid-point type the field is defined on
    integer,          intent(in)    :: grid_points
    !> Character string describing the grid-point type
    character(len=8), intent(out)   :: fld_type

    select case(grid_points)

    case(GO_U_POINTS)
       write(fld_type, "('C-U')")
       call cu_field_init(fld)
    case(GO_V_POINTS)
       write(fld_type, "('C-V')")
       call cv_field_init(fld)
    case(GO_T_POINTS)
       write(fld_type, "('C-T')")
       call ct_field_init(fld)
    case(GO_F_POINTS)
       write(fld_type, "('C-F')")
       call cf_field_init(fld)
    case(GO_ALL_POINTS)
       write(fld_type, "('C-All')")
       call field_init(fld)
    case default
       call gocean_stop('r2d_field_constructor: ERROR: invalid '//&
                        'specifier for type of mesh points')
    end select

    ! Compute and store dimensions of internal region of field
    fld%internal%nx = fld%internal%xstop - fld%internal%xstart + 1
    fld%internal%ny = fld%internal%ystop - fld%internal%ystart + 1

    ! In addition to the 'internal region' of the field, we may have
    ! external points that define B.C.'s or that act as halos. Here
    ! we store the full extent of the field, inclusive of such
    ! points.
    !> \todo Replace the use of NBOUNDARY here with info. computed
    !! from the T-point mask.
    if(fld%grid%boundary_conditions(1) /= GO_BC_PERIODIC)then
       fld%whole%xstart = fld%internal%xstart - NBOUNDARY
       fld%whole%xstop  = fld%internal%xstop  + NBOUNDARY
    else
       fld%whole%xstart = fld%internal%xstart - NBOUNDARY
       fld%whole%xstop  = fld%internal%xstop  + NBOUNDARY
    end if
    if(fld%grid%boundary_conditions(2) /= go_BC_PERIODIC)then
       fld%whole%ystart = fld%internal%ystart - NBOUNDARY
       fld%whole%ystop  = fld%internal%ystop  + NBOUNDARY
    else
       fld%whole%ystart = fld%internal%ystart - NBOUNDARY
       fld%whole%ystop  = fld%internal%ystop  + NBOUNDARY
    end if

    fld%whole%nx = fld%whole%xstop - fld%whole%xstart + 1
    fld%whole%ny = fld%whole%ystop - fld%whole%ystart + 1

  end subroutine set_field_bounds

  !===================================================

  subroutine field_init(fld)
    implicit none
    class(field_type), intent(inout) :: fld
    ! Locals
    integer :: M, N

    fld%defined_on = GO_ALL_POINTS

    M = fld%grid%nx
    N = fld%grid%ny

    ! An 'all points' field is defined upon every point in the grid
    fld%internal%xstart = 1
    fld%internal%xstop  = M
    fld%internal%ystart = 1
    fld%internal%ystop  = N

    ! We have no halo regions
    fld%num_halos = 0

  end subroutine field_init
  
  !===================================================

  subroutine cu_field_init(fld)
    implicit none
    class(field_type), intent(inout) :: fld

    fld%defined_on = GO_U_POINTS

    select case(fld%grid%offset)

    case(GO_OFFSET_SW)
       call cu_sw_init(fld)

    case(GO_OFFSET_NE)
       call cu_ne_init(fld)

    case default
       call gocean_stop('cu_field_init: ERROR - unsupported grid offset!')

    end select

  end subroutine cu_field_init

  !===================================================

  subroutine cu_sw_init(fld)
    implicit none
    class(field_type), intent(inout) :: fld

    ! Set up a field defined on U points when the grid has
    ! a South-West offset:

    !   vi-1j+1--fij+1---vij+1---fi+1j+1
    !   |        |       |       |
    !   |        |       |       |
    !   Ti-1j----uij-----Tij-----ui+1j
    !   |        |       |       |
    !   |        |       |       |
    !   vi-1j----fij-----vij-----fi+1j
    !   |        |       |       |
    !   |        |       |       |
    !   Ti-1j-1--uij-1---Tij-1---ui+1j-1

    !
    if(fld%grid%boundary_conditions(1) == GO_BC_PERIODIC)then
       ! When implementing periodic boundary conditions, all mesh
       ! point types have the same extents as the grid of T points. We
       ! then have a halo of width grid_mod::HALO_WIDTH_X on either
       ! side of the domain.
       ! When updating a quantity on U points we write to:
       ! (using 'x' to indicate a location that is written and 'a' an
       ! additional point that shallow dispenses with):
       !
       ! i=istart i=istop
       !  o  o  o  o  a
       !  o  x  x  x  a  j=ystop
       !  o  x  x  x  a
       !  o  x  x  x  a  j=ystart
       !  a  a  a  a  a

       fld%internal%xstart = fld%grid%subdomain%internal%xstart
       fld%internal%xstop  = fld%grid%subdomain%internal%xstop
    else
       ! When updating a quantity on U points with this offset convention
       ! we write to (using 'x' to indicate a location that is written,
       !                    'b' a boundary point and
       !                    'o' a point that is external to the domain):
       !
       ! i=1         i=M
       !  o  b  b  b  b   j=N 
       !  o  b  x  x  b
       !  o  b  x  x  b
       !  o  b  x  x  b
       !  o  b  b  b  b   j=1
       fld%internal%xstart = fld%grid%subdomain%internal%xstart + 1
       fld%internal%xstop  = fld%grid%subdomain%internal%xstop
    end if

    fld%internal%ystart = fld%grid%subdomain%internal%ystart
    fld%internal%ystop  = fld%grid%subdomain%internal%ystop

    ! When applying periodic (wrap-around) boundary conditions (PBCs)
    ! we must fill the regions marked with 'b' above.
    ! This looks like (using x to indicate a location that is written
    ! first and y a location that is written second):
    !
    !  i=2      i=M
    ! _ y  y  y  y   j=N  
    ! /|x  o  o  o
    ! | x  o  o  o
    ! \ x  o  o  o
    !  \x_ o  o  o   j=1
    !   |\______/ 

    ! In array notation this looks like:
    !
    ! (2    , 1:N-1) = (M  , 1:N-1)
    ! (2:M, N) = (2:M, 1)

    call init_periodic_bc_halos(fld)

  end subroutine cu_sw_init

  !===================================================

  subroutine cu_ne_init(fld)
    implicit none
    class(field_type), intent(inout) :: fld

    ! Set up a field defined on U points when the grid types have 
    ! a North-East offset relative to the T point.

    if(fld%grid%boundary_conditions(1) /= GO_BC_PERIODIC)then
       ! If we do not have periodic boundary conditions then we do
       ! not need to allow for boundary points here - they are
       ! already contained within the region defined by T mask.
       ! The T mask has been used to determine the grid%subdomain
       ! which describes the area on the grid that is actually being
       ! modelled (as opposed to having values supplied from B.C.'s etc.)
       fld%internal%xstart = fld%grid%subdomain%internal%xstart
       ! Now that all fields are allocated to be the same size, we always have
       ! as many U-points as T-points
       fld%internal%xstop  = fld%grid%subdomain%internal%xstop
    else
      call gocean_stop('ERROR: cu_ne_init: implement periodic boundary conditions!')
    end if
    if(fld%grid%boundary_conditions(2) /= GO_BC_PERIODIC)then
      fld%internal%ystart = fld%grid%subdomain%internal%ystart
      fld%internal%ystop  = fld%grid%subdomain%internal%ystop
    else
      call gocean_stop('ERROR: cu_ne_init: implement periodic BCs!')
    end if

!> \todo Is this concept of halo definitions useful?
    fld%num_halos = 0

  end subroutine cu_ne_init

  !===================================================

  subroutine cv_field_init(fld)
    implicit none
    class(field_type), intent(inout) :: fld

    fld%defined_on = GO_V_POINTS

    select case(fld%grid%offset)

    case(GO_OFFSET_SW)
       call cv_sw_init(fld)

    case(GO_OFFSET_NE)
       call cv_ne_init(fld)

    case default
       call gocean_stop('cv_field_init: ERROR - unsupported grid offset!')

    end select

  end subroutine cv_field_init

  !===================================================

  subroutine cv_sw_init(fld)
    implicit none
    class(field_type), intent(inout) :: fld

    if(fld%grid%boundary_conditions(2) == GO_BC_PERIODIC)then
       ! When implementing periodic boundary conditions, all
       ! mesh point types have the same extents as the grid of
       ! T points. We then have a halo of width 1 on either side
       ! of the domain.
       fld%internal%xstart = fld%grid%subdomain%internal%xstart
       fld%internal%xstop  = fld%grid%subdomain%internal%xstop

       fld%internal%ystart = fld%grid%subdomain%internal%ystart
       fld%internal%ystop  = fld%grid%subdomain%internal%ystop
    else
       ! When updating a quantity on V points we write to:
       ! (using x to indicate a location that is written):
       !
       ! i=1      i=M
       !  b  b  b  b   j=N 
       !  b  x  x  b
       !  b  x  x  b
       !  b  b  b  b
       !  o  o  o  o   j=1
       ! We're not offset from the T points in the x dimension so
       ! we have the same x bounds.
       fld%internal%xstart = fld%grid%subdomain%internal%xstart
       fld%internal%xstop  = fld%grid%subdomain%internal%xstop

       fld%internal%ystart = fld%grid%subdomain%internal%ystart + 1
       fld%internal%ystop  = fld%grid%subdomain%internal%ystop
       call gocean_stop('cv_sw_init: IMPLEMENT non-periodic BCs!')
    endif

    ! When applying periodic (wrap-around) boundary conditions (PBCs)
    ! we must fill the regions marked with 'b' above.
    ! This looks like (using x to indicate a location that is written
    ! first and y a location that is written second):
    !
    !  i=1     i=M
    !  -o  o  o  y   j=N  
    ! / o  o  o  y
    ! | o  o  o  y
    ! \ o  o  o  y
    !  \x  x  x _y   j=2
    !    \______/|

    ! In array notation this looks like:
    ! First row = last internal row
    ! field(1:M    ,1:1  ) = field(1:M,N-1:N-1)
    ! Last col = first internal col
    ! field(M:M,1:N) = field(2:2,  1:N)

    call init_periodic_bc_halos(fld)

  end subroutine cv_sw_init

  !===================================================

  subroutine cv_ne_init(fld)
    implicit none
    class(field_type), intent(inout) :: fld

    if(fld%grid%boundary_conditions(1) /= GO_BC_PERIODIC)then
      ! If we do not have periodic boundary conditions then we do
      ! not need to allow for boundary points here - they are
      ! already contained within the region.
      fld%internal%xstart = fld%grid%subdomain%internal%xstart
      fld%internal%xstop  = fld%grid%subdomain%internal%xstop
    else
      call gocean_stop('ERROR: cv_ne_init: implement periodic BCs!')
    end if

    if(fld%grid%boundary_conditions(2) /= GO_BC_PERIODIC)then
       fld%internal%ystart = fld%grid%subdomain%internal%ystart
       ! Since we allocate all fields with the same extents, we always have
       ! as many V points as T points
       fld%internal%ystop  = fld%grid%subdomain%internal%ystop
    else
      call gocean_stop('ERROR: cv_ne_init: implement periodic BCs!')
    end if

  end subroutine cv_ne_init

  !===================================================

  subroutine ct_field_init(fld)
    implicit none
    class(field_type), intent(inout) :: fld

    fld%defined_on = GO_T_POINTS

    select case(fld%grid%offset)

    case(GO_OFFSET_SW)
       call ct_sw_init(fld)

    case(GO_OFFSET_NE)
       call ct_ne_init(fld)

    case default
       call gocean_stop('ct_field_init: ERROR - unsupported grid offset!')

    end select

  end subroutine ct_field_init

  !===================================================

  subroutine ct_sw_init(fld)
    implicit none
    class(field_type), intent(inout) :: fld

    ! When updating a quantity on T points we write to:
    ! (using x to indicate a location that is written):
    !
    ! i=1      i=M
    !  b  b  b  b   j=N 
    !  b  x  x  b
    !  b  x  x  b
    !  b  b  b  b   j=1

    fld%internal%xstart = fld%grid%subdomain%internal%xstart
    fld%internal%xstop  = fld%grid%subdomain%internal%xstop
    fld%internal%ystart = fld%grid%subdomain%internal%ystart
    fld%internal%ystop  = fld%grid%subdomain%internal%ystop

    ! When applying periodic (wrap-around) boundary conditions
    ! (PBCs) we must fill the regions marked with 'b' above.
    ! This looks like (using x to indicate a location that is 
    ! written first and y a location that is written second):
    !
    !  i=1      i=M
    ! _ y  y  y  y   j=N  
    ! /|o  o  o  x
    ! | o  o  o  x
    ! \ o  o  o  x
    !  \o  o  o _x   j=1
    !    \______/|

    ! In array notation this looks like:
    ! Last col = first col
    ! field(M:M,  1:N-1  ) = field(1:1  ,1:N-1)
    ! Last row = first row
    ! field(1:M,N:N) = field(1:M,1:1)

    call init_periodic_bc_halos(fld)

  end subroutine ct_sw_init

  !===================================================

  subroutine ct_ne_init(fld)
    implicit none
    class(field_type), intent(inout) :: fld

    ! When updating a quantity on T points with a NE offset
    ! we write to (using x to indicate a location that is written):
    !
    ! i=1          Nx
    !  b  b  b  b  b Ny
    !  b  x  x  x  b
    !  b  x  x  x  b 
    !  b  x  x  x  b
    !  b  b  b  b  b j=1

    if(fld%grid%boundary_conditions(1) /= GO_BC_PERIODIC)then
      ! If we do not have periodic boundary conditions then we do
      ! not need to allow for boundary points here - they are
      ! already contained within the region.
      ! Start and stop are just the same as those calculated from the T mask
      ! earlier because this is a field on T points.
      fld%internal%xstart = fld%grid%subdomain%internal%xstart
      fld%internal%xstop  = fld%grid%subdomain%internal%xstop
    else
      call gocean_stop('ERROR: ct_ne_init: implement periodic BCs!')
    end if

    if(fld%grid%boundary_conditions(2) /= GO_BC_PERIODIC)then
      ! Start and stop are just the same as those calculated from the T mask
      ! earlier because this is a field on T points.
      fld%internal%ystart = fld%grid%subdomain%internal%ystart
      fld%internal%ystop  = fld%grid%subdomain%internal%ystop
    else
      call gocean_stop('ERROR: ct_ne_init: implement periodic BCs!')
    end if

  end subroutine ct_ne_init

  !===================================================

  subroutine cf_field_init(fld)
    implicit none
    class(field_type), intent(inout) :: fld

    fld%defined_on = GO_F_POINTS

    select case(fld%grid%offset)

    case(GO_OFFSET_SW)
       call cf_sw_init(fld)

    case(GO_OFFSET_NE)
       call cf_ne_init(fld)

    case default
       call gocean_stop('cf_field_init: ERROR - unsupported grid offset!')

    end select

  end subroutine cf_field_init

  !===================================================

  subroutine cf_sw_init(fld)
    implicit none
    class(field_type), intent(inout) :: fld

    ! When updating a quantity on F points we write to:
    ! (using x to indicate a location that is written):
    !
    ! i=1         i=M
    !  o  b  b  b  b   j=N 
    !  o  b  x  x  b
    !  o  b  x  x  b
    !  o  b  b  b  b
    !  o  o  o  o  o   j=1
    if(fld%grid%boundary_conditions(1) == GO_BC_PERIODIC)then
       fld%internal%xstart = fld%grid%subdomain%internal%xstart
       fld%internal%xstop  = fld%grid%subdomain%internal%xstop !internal%xstart + fld%grid%simulation_domain%nx - 1
    else
       fld%internal%xstart = fld%grid%subdomain%internal%xstart + 1
       fld%internal%xstop  = fld%grid%subdomain%internal%xstop
       ! I think these are correct but we stop because I've not properly
       ! gone through the coding.
       call gocean_stop('cf_sw_init: CHECK non-periodic BCs!')
    end if

    if(fld%grid%boundary_conditions(2) == GO_BC_PERIODIC)then
       fld%internal%ystart = fld%grid%subdomain%internal%ystart
       fld%internal%ystop  = fld%grid%subdomain%internal%ystop !fld%internal%ystart + fld%grid%simulation_domain%ny - 1
    else
       fld%internal%ystart = fld%grid%subdomain%internal%ystart + 1
       fld%internal%ystop  = fld%grid%subdomain%internal%ystop
       ! I think these are correct but we stop because I've not properly
       ! gone through the coding.
       call gocean_stop('cf_sw_init: CHECK non-periodic BCs!')
    end if


    ! When applying periodic (wrap-around) boundary conditions
    ! (PBCs) we must fill the regions marked with 'b' above.
    ! This looks like (using x to indicate a location that is 
    ! written first and y a location that is written second):
    !
    !  i=2      i=M
    ! .-x  o  o  o   j=N  
    ! | x  o  o  o
    ! | x  o  o  o
    ! | x  o  o  o
    ! ->y_ y  y  y   j=2
    !   |\______/ 

    ! In array notation this looks like:
    ! First col = last col
    ! field(2:2, 2:N) = field(M:M, 2:N)
    ! First row = last row
    ! field(2:M, 2:2) = field(2:M, N:N)

    call init_periodic_bc_halos(fld)

  end subroutine cf_sw_init

  !===================================================

  subroutine cf_ne_init(fld)
    implicit none
    class(field_type), intent(inout) :: fld

    ! When updating a quantity on F points we write to:
    ! (using x to indicate a location that is written
    !        b a boundary point - defined by ext. b.c.
    !        o a point that is external to the domain):
    !
    ! i=1       Nx
    !  o  o  o  o   Ny
    !  b  b  b  o   
    !  b  x  b  o   
    !  b  x  b  o
    !  b  b  b  o   j=1

    if(fld%grid%boundary_conditions(1) /= GO_BC_PERIODIC)then
      ! If we do not have periodic boundary conditions then we do
      ! not need to allow for boundary points here - they are
      ! already contained within the region.
      fld%internal%xstart = fld%grid%subdomain%internal%xstart
      fld%internal%xstop  = fld%grid%subdomain%internal%xstop
    else
      call gocean_stop('ERROR: cf_ne_init: implement periodic BCs!')
      stop
    end if

    if(fld%grid%boundary_conditions(2) /= GO_BC_PERIODIC)then
      fld%internal%ystart = fld%grid%subdomain%internal%ystart
      fld%internal%ystop  = fld%grid%subdomain%internal%ystop
    else
      call gocean_stop('ERROR: cf_ne_init: implement periodic BCs!')
    end if

  end subroutine cf_ne_init

  !===================================================

  SUBROUTINE copy_2dfield_array(field_in, field_out)
    IMPLICIT none
    REAL(go_wp), INTENT(in),  DIMENSION(:,:) :: field_in
    REAL(go_wp), INTENT(out), DIMENSION(:,:) :: field_out
        
    field_out(:,:) = field_in(:,:)
        
  end subroutine copy_2dfield_array

  !===================================================

  !> Copy from one patch in an array to another patch
  !! Will be superseded by interface using field object
  !! instead of array data.
  subroutine copy_2dfield_array_patch(field, src, dest)
    implicit none
    real(go_wp),       intent(inout), dimension(:,:) :: field
    type(region_type), intent(in)                    :: src, dest

    field(dest%xstart:dest%xstop,dest%ystart:dest%ystop) = &
     field(src%xstart:src%xstop ,src%ystart:src%ystop)
        
  end subroutine copy_2dfield_array_patch

  !===================================================

  SUBROUTINE copy_2dfield(field_in, field_out)
    IMPLICIT none
    type(r2d_field), intent(in)    :: field_in
    type(r2d_field), intent(inout) :: field_out
    integer :: it, ji, jj

!$OMP DO SCHEDULE(RUNTIME)
    do it = 1, field_out%ntiles, 1
       do jj= field_out%tile(it)%whole%ystart, field_out%tile(it)%whole%ystop
          do ji = field_out%tile(it)%whole%xstart, field_out%tile(it)%whole%xstop
             field_out%data(ji,jj) = field_in%data(ji,jj)
          end do
       end do
    end do
!$OMP END DO
        
  end subroutine copy_2dfield

  !===================================================

  !> Copy from one patch to another in a field
  subroutine copy_2dfield_patch(field, src, dest)
    implicit none
    type(r2d_field), intent(inout) :: field
    type(region_type),    intent(in)    :: src, dest

    field%data(dest%xstart:dest%xstop,dest%ystart:dest%ystop) = &
     field%data(src%xstart:src%xstop ,src%ystart:src%ystop)
        
  end subroutine copy_2dfield_patch

  !===================================================

  SUBROUTINE set_field(fld, val)
    implicit none
    class(field_type), INTENT(out) :: fld
    real(go_wp), INTENT(in) :: val

    select type(fld)
    type is (r2d_field)
       fld%data = val
    class default
    end select

  END SUBROUTINE set_field

  !===================================================

  !> Compute the checksum of the internal values of the supplied field
  !> object
  function fld_checksum(field) result(val)
    implicit none
    type(r2d_field), intent(in) :: field
    real(go_wp) :: val

    val = array_checksum(field%data, field%data_on_device,           &
                         field%internal%xstart, field%internal%xstop, &
                         field%internal%ystart, field%internal%ystop)
    return

! The code below fails with the Cray compiler - the update host(field%data)
! seems to get the wrong pointer.

    ! If we're using OpenACC then make sure we get the data back from
    ! the GPU
!    if(field%data_on_device)then
!!acc update host(field%data)
!    end if
!
!    !> \todo Could add an OpenMP implementation
!    val = SUM( ABS(field%data(field%internal%xstart:field%internal%xstop, &
!                              field%internal%ystart:field%internal%ystop)) )
  end function fld_checksum
  
  !===================================================

  subroutine halo_exchange(self, depth)
    !> Provides access to exchange_generic for halo swaps for this field
    use parallel_comms_mod, only: Iplus, Iminus, Jplus, Jminus, NONE, &
         exchange_generic
    implicit none
    class(r2d_field), target, intent(inout) :: self
    integer, intent(in) :: depth
    ! Locals
    integer :: exch  !> Handle for exchange

    call exchange_generic(b2=self%data, handle=exch, &
                          comm1=JPlus, comm2=Jminus, comm3=IPlus, comm4=IMinus)
  end subroutine halo_exchange
  
  !===================================================

  !> Compute the checksum of ALL of the elements of supplied array
  function array_checksum(field, update, &
                          xstart, xstop, &
                          ystart, ystop) result(val)
    implicit none
    real(go_wp), dimension(:,:), intent(in) :: field
    logical, optional, intent(in) :: update
    integer, optional, intent(in) :: xstart, xstop, ystart, ystop
    real(go_wp) :: val

    if( present(update) )then
       if(update)then
          !$acc update host(field)
       end if
    end if

    if( present(xstart) )then
       val = SUM( ABS(field(xstart:xstop,ystart:ystop) ) )
    else
       val = SUM( ABS(field(:,:)) )
    end if

  end function array_checksum

  !===================================================

  subroutine init_periodic_bc_halos(fld)
    implicit none
    class(field_type), intent(inout) :: fld
    ! Locals
    integer :: ihalo

    ! Check whether we have PBCs in x AND y dimensions
    fld%num_halos = 0
    if( fld%grid%boundary_conditions(1) == GO_BC_PERIODIC )then
       fld%num_halos = fld%num_halos + 2
    end if
    if( fld%grid%boundary_conditions(2) == GO_BC_PERIODIC )then
       fld%num_halos = fld%num_halos + 2
    end if

    allocate( fld%halo(fld%num_halos) )

    ihalo = 0
    if( fld%grid%boundary_conditions(1) == GO_BC_PERIODIC )then
       ! E-most column set to W-most internal column
       ihalo = ihalo + 1
       fld%halo(ihalo)%dest%xstart = fld%internal%xstop + 1
       fld%halo(ihalo)%dest%xstop  = fld%internal%xstop + 1
       fld%halo(ihalo)%dest%ystart = fld%internal%ystart   
       fld%halo(ihalo)%dest%ystop  = fld%internal%ystop

       fld%halo(ihalo)%source%xstart = fld%internal%xstart   
       fld%halo(ihalo)%source%xstop  = fld%internal%xstart
       fld%halo(ihalo)%source%ystart = fld%internal%ystart  
       fld%halo(ihalo)%source%ystop  = fld%internal%ystop

       ! W-most column set to E-most internal column
       ihalo = ihalo + 1
       fld%halo(ihalo)%dest%xstart = fld%internal%xstart-1   
       fld%halo(ihalo)%dest%xstop  = fld%internal%xstart-1
       fld%halo(ihalo)%dest%ystart = fld%internal%ystart   
       fld%halo(ihalo)%dest%ystop  = fld%internal%ystop

       fld%halo(ihalo)%source%xstart = fld%internal%xstop 
       fld%halo(ihalo)%source%xstop  = fld%internal%xstop
       fld%halo(ihalo)%source%ystart = fld%internal%ystart
       fld%halo(ihalo)%source%ystop  = fld%internal%ystop
    end if

    if( fld%grid%boundary_conditions(2) == GO_BC_PERIODIC )then
       ! N-most row set to S-most internal row
       ihalo = ihalo + 1
       fld%halo(ihalo)%dest%xstart = fld%internal%xstart - 1   
       fld%halo(ihalo)%dest%xstop  = fld%internal%xstop  + 1
       fld%halo(ihalo)%dest%ystart = fld%internal%ystop+1   
       fld%halo(ihalo)%dest%ystop  = fld%internal%ystop+1

       fld%halo(ihalo)%source%xstart = fld%internal%xstart - 1
       fld%halo(ihalo)%source%xstop  = fld%internal%xstop  + 1
       fld%halo(ihalo)%source%ystart = fld%internal%ystart 
       fld%halo(ihalo)%source%ystop  = fld%internal%ystart

       ! S-most row set to N-most internal row
       ihalo = ihalo + 1
       fld%halo(ihalo)%dest%xstart = fld%internal%xstart - 1   
       fld%halo(ihalo)%dest%xstop  = fld%internal%xstop  + 1
       fld%halo(ihalo)%dest%ystart = fld%internal%ystart - 1   
       fld%halo(ihalo)%dest%ystop  = fld%internal%ystart - 1

       fld%halo(ihalo)%source%xstart = fld%internal%xstart - 1 
       fld%halo(ihalo)%source%xstop  = fld%internal%xstop  + 1
       fld%halo(ihalo)%source%ystart = fld%internal%ystop 
       fld%halo(ihalo)%source%ystop  = fld%internal%ystop
    end if

  end subroutine init_periodic_bc_halos

  !==============================================

  !> Routine to get the dimensions of the OpenMP tiling grid.
  !! Reads the GOCEAN_OMP_GRID environment variable which
  !! should have the format "NxM" where N is nx and M is ny.
  !! Returns false if the environment variable is not set
  !! or does not conform to this format.
  function get_grid_dims(nx, ny) result(success)
    implicit none
    integer, intent(inout) :: nx, ny
    logical :: success
    character(len=20) :: lstr
    integer :: idx, ierr

    success = .FALSE.

    call get_environment_variable(NAME='GOCEAN_OMP_GRID', VALUE=lstr, &
                                  STATUS=ierr)

    if(ierr /= 0)return

    ! We expect the string to have the format 'AxB' where A and B are
    ! integers.
    idx = index(lstr, 'x')
    if(idx == 0)then
       write (*,"(/'shallow_omp_mod::get_grid_dims: failed to parse ' &
                 &  'GOCEAN_OMP_GRID string: ',(A))") TRIM(lstr)
       write (*,"('   -  will use defaults for dimensions of tiling grid')")
       return
    endif

    read(lstr(1:idx-1),*,iostat=ierr) nx
    if(ierr /= 0)return

    read(lstr(idx+1:),*,iostat=ierr) ny
    if(ierr == 0)success = .TRUE.

  end function get_grid_dims

end module field_mod<|MERGE_RESOLUTION|>--- conflicted
+++ resolved
@@ -91,16 +91,12 @@
      !! have the 'target' attribute.
      integer(c_intptr_t) :: device_ptr
    contains
-<<<<<<< HEAD
      !> Setter for the data associated with this field
      procedure, pass :: set_data
      !> Getter for the data associated with this field. Fetches data
      !! from remote accelerator if necessary.
      procedure, pass :: get_data
-     procedure, public :: halo_exch
-=======
      procedure, public :: halo_exchange
->>>>>>> 2c3c5471
   end type r2d_field
 
   !> Interface for the copy_field operation. Overloaded to take
