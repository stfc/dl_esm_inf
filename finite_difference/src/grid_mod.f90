!> Module for describing and storing all information related to
!! a finite-difference grid.
module grid_mod
  use kind_params_mod
  use region_mod
  use gocean_mod
  use subdomain_mod, only: subdomain_type
  implicit none

  private

  ! Enumeration of possible grid types (we only actually
  ! support ARAKAWA_C at the moment)
  integer, public, parameter :: GO_ARAKAWA_C = 0
  integer, public, parameter :: GO_ARAKAWA_B = 1

  ! Enumeration of the four possible choices for 
  ! offsetting the grid-point types relative to the T point.
  !> Points to South and West of T point have same 
  !! i,j index (e.g. 'shallow' code)
  integer, public, parameter :: GO_OFFSET_SW = 0
  integer, public, parameter :: GO_OFFSET_SE = 1
  integer, public, parameter :: GO_OFFSET_NW = 2
  !> Points to North and East of T point have same
  !! i,j index (e.g. NEMO code).
  integer, public, parameter :: GO_OFFSET_NE = 3
  !> Value to signify no dependence on the relative offset of
  !! the different grid-point types.
  integer, public, parameter :: GO_OFFSET_ANY = 4

  ! Enumeration of boundary-condition types
  !> Grid (model domain) has periodic boundary condition
  integer, public, parameter :: GO_BC_PERIODIC = 0
  !> Grid (model domain) has external boundary conditions. This is a
  !! placeholder really as this is a complex area.
  integer, public, parameter :: GO_BC_EXTERNAL = 1
  !> Grid (model domain) has no boundary conditions
  integer, public, parameter :: GO_BC_NONE = 2

  !> The width of the halos we set up for implementing PBCs
  integer, parameter :: HALO_WIDTH_X = 1
  integer, parameter :: HALO_WIDTH_Y = 1

  ! What boundary to align arrays (allocated within the library) to
  ! AVX is 256 bit = 4 d.p. words
  integer, parameter :: ALIGNMENT = 4

  type, public :: grid_type
     !> The type of grid this is (e.g. Arakawa C Grid)
     integer :: name
     !> Specifies the convention by which grid-point
     !! types are indexed relative to a T point.
     integer :: offset
     !> Extent of T-point grid in x. Note that this is the whole grid,
     !! not just the region that is simulated.
     integer :: nx
     !> Extent of T-point grid in y. Note that this is the whole grid,
     !! not just the region that is simulated.
     integer :: ny
     !> Grid spacing in x (m)
     real(go_wp) :: dx
     !> Grid spacing in y (m)
     real(go_wp) :: dy

     !> Nature of each T point: 1 == wet inside simulated region
     !!                         0 == land
     !!                        -1 == wet outside simulated region
     !! This is the key quantity that determines the region that
     !! is actually simulated. However, we also support the
     !! specification of a model consisting entirely of wet points
     !! with periodic boundary conditions. Since this does not
     !! require a T-mask, we do not allocate this array for that
     !! case.
     integer, allocatable :: tmask(:,:)

     !> The type of boundary conditions applied to the model domain
     !! in the x, y and z dimensions. Note that at this stage
     !! this is really only required for Periodic Boundary
     !! conditions.
     integer, dimension(3) :: boundary_conditions

     !> The definition of the subdomain that this process is
     !! responsible for
     type(subdomain_type) :: subdomain

     !> Horizontal scale factors at t point (m)
     real(go_wp), allocatable :: dx_t(:,:), dy_t(:,:)
     !> Horizontal scale factors at u point (m)
     real(go_wp), allocatable :: dx_u(:,:), dy_u(:,:)
     !> Horizontal scale factors at v point (m)
     real(go_wp), allocatable :: dx_v(:,:), dy_v(:,:)  
     !> Horizontal scale factors at f point (m)
     real(go_wp), allocatable :: dx_f(:,:), dy_f(:,:)
     !> Unknown \todo Name these fields!
     real(go_wp), allocatable :: area_t(:,:), area_u(:,:), area_v(:,:)
     !> Latitude of u points
     real(go_wp), allocatable :: gphiu(:,:)
     !> Latitude of v points
     real(go_wp), allocatable :: gphiv(:,:)
     !> Latitude of f points
     real(go_wp), allocatable :: gphif(:,:)

     !> Coordinates of grid (T) points in horizontal plane
     real(go_wp), allocatable :: xt(:,:), yt(:,:)
   contains
     procedure :: get_tmask

  end type grid_type

  interface grid_type
     module procedure grid_constructor
  end interface grid_type

  public grid_init

contains

  !============================================
  function get_tmask(self) result(tmask)
    implicit none
    class (grid_type), target, intent(in) :: self
    integer, pointer :: tmask(:,:)

    tmask => self%tmask

    return
  end function get_tmask

  !> Basic constructor for the grid type. Full details, including domain
  !! decomposition, are fleshed-out by the grid_init() routine.
  function grid_constructor(grid_name, &
                            boundary_conditions, grid_offsets) result(self)
    implicit none
    integer, intent(in) :: grid_name
    !> The boundary conditions that will be applied to all fields that
    !! are defined on this grid.
    integer, dimension(3), intent(in) :: boundary_conditions
    !> The choice of the way the indices of the various grid-point types
    !! are offset from the T point. This is an optional argument as it
    !! will be supplied by PSyclone-modified call of this constructor.
    !! PSyclone will obtain the value of this offset from the kernel
    !! metadata. Despite being optional, it is actually required
    !! and we have a run-time check for this below.
    integer, optional, intent(in) :: grid_offsets
    type(grid_type), target :: self
    ! Locals
    integer :: grid_stagger

    ! We must be told the offset expected by the kernels. In a manual
    ! implementation it is up to the algorithm writer to inspect the
    ! kernels and provide us with the correct value. PSyclone will
    ! automate this process. This argument is only optional in order
    ! to ensure that the code to be processed by PSyclone will
    ! compile.
    if(present(grid_offsets))then
       grid_stagger = grid_offsets
    else
       call gocean_stop('ERROR: grid offset not specified in call to '//&
                        'grid_constructor.')
    end if

    ! This case statement is mainly to check that the caller
    ! has specified a valid value for grid_name.
    select case(grid_name)

    case(GO_ARAKAWA_C)
       self%name = GO_ARAKAWA_C
    case(GO_ARAKAWA_B)
       self%name = GO_ARAKAWA_B
    case default
       write(*,*) 'grid_constructor: ERROR: unsupported grid type: ', &
                  grid_name
       call gocean_stop('')
    end select

    ! Ditto for the choice of how the grid-point types are indexed
    ! relative to the T point
    select case(grid_stagger)

    case(GO_OFFSET_NE)
       self%offset = GO_OFFSET_NE
    case(GO_OFFSET_NW)
       self%offset = GO_OFFSET_NW
    case(GO_OFFSET_SE)
       self%offset = GO_OFFSET_SE
    case(GO_OFFSET_SW)
       self%offset = GO_OFFSET_SW
    case default
       write(*,*) 'grid_constructor: ERROR: unsupported relative offsets of grid types: ', &
                  grid_stagger
       call gocean_stop('')
    end select

    ! Store the boundary conditions that the model domain is
    ! subject to.
    self%boundary_conditions(1:3) = boundary_conditions(1:3)

  end function grid_constructor

  !============================================

  !> Initialise the supplied grid object for a 2D model. The extent
  !! of the model domain is obtained from the supplied decomposition
  !! object.
  !! Ultimately, this routine should be general purpose but it is not
  !! there yet.  For periodic boundary conditions the decomposition
  !! exactly specifies the extent of the simulated region (since we
  !! don't require the user to specify the halos required to
  !! *implement* the PBCs). However, when a T-mask is used to define
  !! the model domain this, of necessity, includes boundary
  !! points. Therefore, the actual simulated region has an extent
  !! which is less than that size of the subdomain in the
  !! decomposition.
  !! @param[inout] grid The object to initialise
  !! @param[in] decomp Decomposition of model - gives us our domain size
  !! @param[in] dxarg Grid spacing in x dimension
  !! @param[in] dyarg Grid spacing in y dimension
  !! @param[in] tmask Array holding the T-point mask which defines
  !!                  the contents of the local domain. Need not be
  !!                  supplied if domain is all wet and has PBCs.
  subroutine grid_init(grid, decomp, dxarg, dyarg, tmask)
    use global_parameters_mod, only: ALIGNMENT
    use subdomain_mod, only: subdomain_type, decomposition_type
    use parallel_mod
    implicit none
    type(grid_type), intent(inout) :: grid
<<<<<<< HEAD
    type(decomposition_type), intent(in) :: decomp
    real(wp),        intent(in)    :: dxarg, dyarg
    integer, allocatable, dimension(:,:), intent(in), optional :: tmask
=======
    integer,         intent(in)    :: m, n
    real(go_wp),     intent(in)    :: dxarg, dyarg
    integer, dimension(m,n), intent(in), optional :: tmask
>>>>>>> c49393cf
    ! Locals
    integer :: myrank
    integer :: mlocal
    integer :: ierr(5)
    integer :: ji, jj
    integer :: xstart, ystart ! Start of internal region of T-pts
    integer :: xstop, ystop ! End of internal region of T-pts

    ! Copy the definition of the sub-domain for which we are responsible
    ! into our grid object.
    myrank = get_rank()
    grid%subdomain = decomp%subdomains(myrank)

    ! Store the global dimensions of the grid...

    ! Extend the domain by unity in each dimension to allow
    ! for staggering of variables. All fields will be
    ! allocated with extent (nx,ny).
    mlocal = grid%subdomain%global%nx + 1
    if( mod(mlocal, ALIGNMENT) > 0 )then
       ! Since this is the dimension of the array and not that of
       ! the internal region, we add two lots of 'ALIGNMENT'. This
       ! allows us to subsequently extend the loop over the internal
       ! region so that it too is aligned without array accesses of
       ! the form a(i+1,j) going out of bounds.
       grid%nx = (mlocal/ALIGNMENT + 2)*ALIGNMENT
    else
       grid%nx = mlocal
    end if
    grid%ny = grid%subdomain%global%ny + 1

    ! Shorthand for the definition of the internal region
    xstart = grid%subdomain%internal%xstart
    xstop  = grid%subdomain%internal%xstop
    ystart = grid%subdomain%internal%ystart
    ystop  = grid%subdomain%internal%ystop

    ! Copy-in the externally-supplied T-mask, if any. If using OpenMP
    ! then apply first-touch policy for data locality.
    if( present(tmask) )then
       allocate(grid%tmask(grid%nx, grid%ny), stat=ierr(1))
       if( ierr(1) /= 0 )then
          call gocean_stop('grid_init: failed to allocate array for T mask')
       end if
!> TODO should use thread tiling here but that is currently only set-up
!! inside a field object.
!$OMP PARALLEL DO schedule(runtime), default(none), private(ji,jj), &
!$OMP shared(grid, tmask)
       do jj = 1, grid%ny
          do ji = 1, grid%nx
             ! Initially flag all points as being outside the domain
             grid%tmask(ji,jj) = -1
          end do
       end do
!$OMP END PARALLEL DO

       ! Copy of actual values
       grid%tmask(xstart:xstop, ystart:ystop) = tmask(xstart:xstop, &
                                                      ystart:ystop)
    else
       ! No T-mask supplied. Check that grid has PBCs in both
       ! x and y dimensions otherwise we won't know what to do.
       if( .not. ( (grid%boundary_conditions(1) == GO_BC_PERIODIC) .and. &
                   (grid%boundary_conditions(2) == GO_BC_PERIODIC) ) )then
          call gocean_stop('grid_init: ERROR: No T-mask supplied and '// &
                           'grid does not have periodic boundary conditions!')
       end if
       !> TODO add support for PBCs in paralel
       if(get_num_ranks() > 1)then
          call gocean_stop('grid_init: PBCs not yet implemented with MPI')
       end if
    end if ! T-mask supplied

    ! For a regular, orthogonal mesh the spatial resolution is constant
    grid%dx = dxarg
    grid%dy = dyarg

    allocate(grid%dx_t(grid%nx,grid%ny), grid%dy_t(grid%nx,grid%ny), &
             grid%dx_u(grid%nx,grid%ny), grid%dy_u(grid%nx,grid%ny), &
             stat=ierr(1))
    allocate(grid%dx_f(grid%nx,grid%ny), grid%dy_f(grid%nx,grid%ny), &
             grid%dx_v(grid%nx,grid%ny), grid%dy_v(grid%nx,grid%ny), &
             stat=ierr(2)) 
    allocate(grid%area_t(grid%nx,grid%ny), grid%area_u(grid%nx,grid%ny), &
             grid%area_v(grid%nx,grid%ny), stat=ierr(3))
    allocate(grid%gphiu(grid%nx,grid%ny), grid%gphiv(grid%nx,grid%ny), &
             grid%gphif(grid%nx,grid%ny), stat=ierr(4))
    allocate(grid%xt(grid%nx,grid%ny), grid%yt(grid%nx,grid%ny), stat=ierr(5))

    if( any(ierr /= 0, 1) )then
       call gocean_stop('grid_init: failed to allocate arrays')
    end if

    ! Initialise the horizontal scale factors for a regular,
    ! orthogonal mesh. (Constant spatial resolution.)
!$OMP PARALLEL DO schedule(runtime), default(none), private(ji,jj), &
!$OMP shared(grid)
    do jj = 1, grid%ny
       do ji = 1, grid%nx
          grid%dx_t(ji, jj)   = grid%dx
          grid%dy_t(ji, jj)   = grid%dy

          grid%dx_u(ji, jj)   = grid%dx
          grid%dy_u(ji, jj)   = grid%dy

          grid%dx_v(ji, jj)   = grid%dx
          grid%dy_v(ji, jj)   = grid%dy

          grid%dx_f(ji, jj)   = grid%dx
          grid%dy_f(ji, jj)   = grid%dy
       end do
    end do
!$OMP END PARALLEL DO

    ! calculate t,u,v cell area
!$OMP PARALLEL DO schedule(runtime), default(none), private(ji,jj), &
!$OMP shared(grid)
    do jj = 1, grid%ny
       do ji = 1, grid%nx
          grid%area_t(ji,jj) = grid%dx_t(ji,jj) * grid%dy_t(ji,jj)

          grid%area_u(ji,jj) = grid%dx_u(ji,jj) * grid%dy_u(ji,jj)

          grid%area_v(ji,jj) = grid%dx_v(ji,jj) * grid%dy_v(ji,jj)
       END DO
    END DO
!$OMP END PARALLEL DO

    ! -here is an f-plane testing case
    ! i.e. the Coriolis parameter is set to a constant value.
!$OMP PARALLEL DO schedule(runtime), default(none), private(ji,jj), &
!$OMP shared(grid)
    do jj = 1, grid%ny
       do ji = 1, grid%nx
          grid%gphiu(ji, jj) = 50._go_wp
          grid%gphiv(ji, jj) = 50._go_wp
          grid%gphif(ji, jj) = 50._go_wp
       end do
    end do
!$OMP END PARALLEL DO

    ! Co-ordinates of the T points
    ! Do first-touch initialisation before setting actual values
!$OMP PARALLEL DO schedule(runtime), default(none), private(ji,jj), &
!$OMP shared(grid)
    do jj = 1, grid%ny
       do ji = 1, grid%nx
          grid%xt(ji,jj) = 0.0
          grid%yt(ji,jj) = 0.0
       end do
    end do

<<<<<<< HEAD
    grid%xt(xstart, :) = (grid%subdomain%global%xstart - 0.5_wp) * &
         grid%dx_t(xstart,:)
    grid%yt(:,ystart)  = (grid%subdomain%global%ystart - 0.5_wp) * &
         grid%dy_t(:,ystart)
=======
    xstart = grid%simulation_domain%xstart
    xstop  = grid%simulation_domain%xstop
    ystart = grid%simulation_domain%ystart
    ystop  = grid%simulation_domain%ystop
    grid%xt(xstart, :) = 0.0_go_wp + 0.5_go_wp * grid%dx_t(xstart,:)
    grid%yt(:,ystart)  = 0.0_go_wp + 0.5_go_wp * grid%dy_t(:,ystart)
>>>>>>> c49393cf

    DO ji = xstart+1, xstop
      grid%xt(ji,ystart:ystop) = grid%xt(ji-1, ystart:ystop) + grid%dx
    END DO
            
    DO jj = ystart+1, ystop
      grid%yt(xstart:xstop,jj) = grid%yt(xstart:xstop, jj-1) + grid%dy
    END DO

  end subroutine grid_init

  !================================================

end module grid_mod<|MERGE_RESOLUTION|>--- conflicted
+++ resolved
@@ -224,15 +224,9 @@
     use parallel_mod
     implicit none
     type(grid_type), intent(inout) :: grid
-<<<<<<< HEAD
     type(decomposition_type), intent(in) :: decomp
-    real(wp),        intent(in)    :: dxarg, dyarg
+    real(go_wp),        intent(in)    :: dxarg, dyarg
     integer, allocatable, dimension(:,:), intent(in), optional :: tmask
-=======
-    integer,         intent(in)    :: m, n
-    real(go_wp),     intent(in)    :: dxarg, dyarg
-    integer, dimension(m,n), intent(in), optional :: tmask
->>>>>>> c49393cf
     ! Locals
     integer :: myrank
     integer :: mlocal
@@ -385,19 +379,10 @@
        end do
     end do
 
-<<<<<<< HEAD
-    grid%xt(xstart, :) = (grid%subdomain%global%xstart - 0.5_wp) * &
+    grid%xt(xstart, :) = (grid%subdomain%global%xstart - 0.5_go_wp) * &
          grid%dx_t(xstart,:)
-    grid%yt(:,ystart)  = (grid%subdomain%global%ystart - 0.5_wp) * &
+    grid%yt(:,ystart)  = (grid%subdomain%global%ystart - 0.5_go_wp) * &
          grid%dy_t(:,ystart)
-=======
-    xstart = grid%simulation_domain%xstart
-    xstop  = grid%simulation_domain%xstop
-    ystart = grid%simulation_domain%ystart
-    ystop  = grid%simulation_domain%ystop
-    grid%xt(xstart, :) = 0.0_go_wp + 0.5_go_wp * grid%dx_t(xstart,:)
-    grid%yt(:,ystart)  = 0.0_go_wp + 0.5_go_wp * grid%dy_t(:,ystart)
->>>>>>> c49393cf
 
     DO ji = xstart+1, xstop
       grid%xt(ji,ystart:ystop) = grid%xt(ji-1, ystart:ystop) + grid%dx
