!> Module for describing and storing all information related to
!! a finite-difference grid.
module grid_mod
  use iso_c_binding, only: c_intptr_t
  use kind_params_mod
  use region_mod
  use gocean_mod
  use subdomain_mod, only: subdomain_type
  implicit none

  private

  ! Enumeration of possible grid types (we only actually
  ! support ARAKAWA_C at the moment)
  integer, public, parameter :: GO_ARAKAWA_C = 0
  integer, public, parameter :: GO_ARAKAWA_B = 1

  ! Enumeration of the four possible choices for 
  ! offsetting the grid-point types relative to the T point.
  !> Points to South and West of T point have same 
  !! i,j index (e.g. 'shallow' code)
  integer, public, parameter :: GO_OFFSET_SW = 0
  integer, public, parameter :: GO_OFFSET_SE = 1
  integer, public, parameter :: GO_OFFSET_NW = 2
  !> Points to North and East of T point have same
  !! i,j index (e.g. NEMO code).
  integer, public, parameter :: GO_OFFSET_NE = 3
  !> Value to signify no dependence on the relative offset of
  !! the different grid-point types.
  integer, public, parameter :: GO_OFFSET_ANY = 4

  ! Enumeration of boundary-condition types
  !> Grid (model domain) has periodic boundary condition
  integer, public, parameter :: GO_BC_PERIODIC = 0
  !> Grid (model domain) has external boundary conditions. This is a
  !! placeholder really as this is a complex area.
  integer, public, parameter :: GO_BC_EXTERNAL = 1
  !> Grid (model domain) has no boundary conditions
  integer, public, parameter :: GO_BC_NONE = 2

  !> The width of the halos we set up for implementing PBCs
  integer, parameter :: HALO_WIDTH_X = 1
  integer, parameter :: HALO_WIDTH_Y = 1

  ! What boundary to align arrays (allocated within the library) to
  ! AVX is 256 bit = 4 d.p. words
  integer, parameter :: ALIGNMENT = 4

  type, public :: grid_type
     !> The type of grid this is (e.g. Arakawa C Grid)
     integer :: name
     !> Specifies the convention by which grid-point
     !! types are indexed relative to a T point.
     integer :: offset
     !> Extent of T-point grid in x. Note that this is the whole grid,
     !! not just the region that is simulated.
     integer :: nx
     !> Extent of T-point grid in y. Note that this is the whole grid,
     !! not just the region that is simulated.
     integer :: ny
     !> Grid spacing in x (m)
     real(go_wp) :: dx
     !> Grid spacing in y (m)
     real(go_wp) :: dy

     !> Nature of each T point: 1 == wet inside simulated region
     !!                         0 == land
     !!                        -1 == wet outside simulated region
     !! This is the key quantity that determines the region that
     !! is actually simulated. However, we also support the
     !! specification of a model consisting entirely of wet points
     !! with periodic boundary conditions. Since this does not
     !! require a T-mask, we do not allocate this array for that
     !! case.
     integer, allocatable :: tmask(:,:)
     !> Pointer to tmask on remote device (if any)
     integer(c_intptr_t) :: tmask_device

     !> The type of boundary conditions applied to the model domain
     !! in the x, y and z dimensions. Note that at this stage
     !! this is really only required for Periodic Boundary
     !! conditions.
     integer, dimension(3) :: boundary_conditions

     !> The definition of the subdomain that this process is
     !! responsible for
     type(subdomain_type) :: subdomain

     !> Horizontal scale factors at t point (m)
<<<<<<< HEAD
     real(wp), allocatable :: dx_t(:,:), dy_t(:,:)
     integer(c_intptr_t) :: dx_t_device, dy_t_device

     !> Horizontal scale factors at u point (m)
     real(wp), allocatable :: dx_u(:,:), dy_u(:,:)
     integer(c_intptr_t) :: dx_u_device, dy_u_device

     !> Horizontal scale factors at v point (m)
     real(wp), allocatable :: dx_v(:,:), dy_v(:,:) 
     integer(c_intptr_t) :: dx_v_device, dy_v_device

     !> Horizontal scale factors at f point (m)
     real(wp), allocatable :: dx_f(:,:), dy_f(:,:)
     integer(c_intptr_t) :: dx_f_device, dy_f_device

     !> Area of cell centred on t, u or v points
     real(wp), allocatable :: area_t(:,:), area_u(:,:), area_v(:,:)
     integer(c_intptr_t) :: area_t_device, area_u_device, area_v_device

=======
     real(go_wp), allocatable :: dx_t(:,:), dy_t(:,:)
     !> Horizontal scale factors at u point (m)
     real(go_wp), allocatable :: dx_u(:,:), dy_u(:,:)
     !> Horizontal scale factors at v point (m)
     real(go_wp), allocatable :: dx_v(:,:), dy_v(:,:)  
     !> Horizontal scale factors at f point (m)
     real(go_wp), allocatable :: dx_f(:,:), dy_f(:,:)
     !> Unknown \todo Name these fields!
     real(go_wp), allocatable :: area_t(:,:), area_u(:,:), area_v(:,:)
>>>>>>> 9683ea06
     !> Latitude of u points
     real(go_wp), allocatable :: gphiu(:,:)
     !> Latitude of v points
     real(go_wp), allocatable :: gphiv(:,:)
     !> Latitude of f points
<<<<<<< HEAD
     real(wp), allocatable :: gphif(:,:)
     integer(c_intptr_t) :: gphiu_device, gphiv_device, gphif_device

     !> Coordinates of grid (T) points in horizontal plane
     real(wp), allocatable :: xt(:,:), yt(:,:)
     integer(c_intptr_t) :: xt_device, yt_device

=======
     real(go_wp), allocatable :: gphif(:,:)

     !> Coordinates of grid (T) points in horizontal plane
     real(go_wp), allocatable :: xt(:,:), yt(:,:)
>>>>>>> 9683ea06
   contains

     procedure :: get_tmask

  end type grid_type

  interface grid_type
     module procedure grid_constructor
  end interface grid_type

  public grid_init

contains

  !============================================
  function get_tmask(self) result(tmask)
    implicit none
    class (grid_type), target, intent(in) :: self
    integer, pointer :: tmask(:,:)

    tmask => self%tmask

    return
  end function get_tmask

  !> Basic constructor for the grid type. Full details, including domain
  !! decomposition, are fleshed-out by the grid_init() routine.
  function grid_constructor(grid_name, &
                            boundary_conditions, grid_offsets) result(self)
    implicit none
    integer, intent(in) :: grid_name
    !> The boundary conditions that will be applied to all fields that
    !! are defined on this grid.
    integer, dimension(3), intent(in) :: boundary_conditions
    !> The choice of the way the indices of the various grid-point types
    !! are offset from the T point. This is an optional argument as it
    !! will be supplied by PSyclone-modified call of this constructor.
    !! PSyclone will obtain the value of this offset from the kernel
    !! metadata. Despite being optional, it is actually required
    !! and we have a run-time check for this below.
    integer, optional, intent(in) :: grid_offsets
    type(grid_type), target :: self
    ! Locals
    integer :: grid_stagger

    ! We must be told the offset expected by the kernels. In a manual
    ! implementation it is up to the algorithm writer to inspect the
    ! kernels and provide us with the correct value. PSyclone will
    ! automate this process. This argument is only optional in order
    ! to ensure that the code to be processed by PSyclone will
    ! compile.
    if(present(grid_offsets))then
       grid_stagger = grid_offsets
    else
       call gocean_stop('ERROR: grid offset not specified in call to '//&
                        'grid_constructor.')
    end if

    ! This case statement is mainly to check that the caller
    ! has specified a valid value for grid_name.
    select case(grid_name)

    case(GO_ARAKAWA_C)
       self%name = GO_ARAKAWA_C
    case(GO_ARAKAWA_B)
       self%name = GO_ARAKAWA_B
    case default
       write(*,*) 'grid_constructor: ERROR: unsupported grid type: ', &
                  grid_name
       call gocean_stop('')
    end select

    ! Ditto for the choice of how the grid-point types are indexed
    ! relative to the T point
    select case(grid_stagger)

    case(GO_OFFSET_NE)
       self%offset = GO_OFFSET_NE
    case(GO_OFFSET_NW)
       self%offset = GO_OFFSET_NW
    case(GO_OFFSET_SE)
       self%offset = GO_OFFSET_SE
    case(GO_OFFSET_SW)
       self%offset = GO_OFFSET_SW
    case default
       write(*,*) 'grid_constructor: ERROR: unsupported relative offsets of grid types: ', &
                  grid_stagger
       call gocean_stop('')
    end select

    ! Store the boundary conditions that the model domain is
    ! subject to.
    self%boundary_conditions(1:3) = boundary_conditions(1:3)

    ! Ensure pointers to device memory are zeroed so we know whether or
    ! not the buffers have been created
    self%dx_t_device = 0
    self%dy_t_device = 0
    self%dx_u_device = 0
    self%dy_u_device = 0
    self%dx_v_device = 0
    self%dy_v_device = 0
    self%dx_f_device = 0
    self%dy_f_device = 0
    self%area_t_device = 0
    self%area_u_device = 0
    self%area_v_device = 0
    self%gphiu_device = 0
    self%gphiv_device = 0
    self%gphif_device = 0
    self%xt_device = 0
    self%yt_device = 0
    self%tmask_device = 0

  end function grid_constructor

  !============================================

  !> Initialise the supplied grid object for a 2D model. The extent
  !! of the model domain is obtained from the supplied decomposition
  !! object.
  !! Ultimately, this routine should be general purpose but it is not
  !! there yet.  For periodic boundary conditions the decomposition
  !! exactly specifies the extent of the simulated region (since we
  !! don't require the user to specify the halos required to
  !! *implement* the PBCs). However, when a T-mask is used to define
  !! the model domain this, of necessity, includes boundary
  !! points. Therefore, the actual simulated region has an extent
  !! which is less than that size of the subdomain in the
  !! decomposition.
  !! @param[inout] grid The object to initialise
  !! @param[in] decomp Decomposition of model - gives us our domain size
  !! @param[in] dxarg Grid spacing in x dimension
  !! @param[in] dyarg Grid spacing in y dimension
  !! @param[in] tmask Array holding the T-point mask which defines
  !!                  the contents of the local domain. Need not be
  !!                  supplied if domain is all wet and has PBCs.
  subroutine grid_init(grid, decomp, dxarg, dyarg, tmask)
    use global_parameters_mod, only: ALIGNMENT
    use subdomain_mod, only: subdomain_type, decomposition_type
    use parallel_mod
    implicit none
    type(grid_type), intent(inout) :: grid
    type(decomposition_type), intent(in) :: decomp
    real(go_wp),        intent(in)    :: dxarg, dyarg
    integer, allocatable, dimension(:,:), intent(in), optional :: tmask
    ! Locals
    integer :: myrank
    integer :: mlocal
    integer :: ierr(5)
    integer :: ji, jj
    integer :: xstart, ystart ! Start of internal region of T-pts
    integer :: xstop, ystop ! End of internal region of T-pts

    ! Copy the definition of the sub-domain for which we are responsible
    ! into our grid object.
    myrank = get_rank()
    grid%subdomain = decomp%subdomains(myrank)

    ! Store the global dimensions of the grid...

    ! Extend the domain by unity in each dimension to allow
    ! for staggering of variables. All fields will be
    ! allocated with extent (nx,ny).
    mlocal = grid%subdomain%global%nx + 1
    if( mod(mlocal, ALIGNMENT) > 0 )then
       ! Since this is the dimension of the array and not that of
       ! the internal region, we add two lots of 'ALIGNMENT'. This
       ! allows us to subsequently extend the loop over the internal
       ! region so that it too is aligned without array accesses of
       ! the form a(i+1,j) going out of bounds.
       grid%nx = (mlocal/ALIGNMENT + 2)*ALIGNMENT
    else
       grid%nx = mlocal
    end if
    grid%ny = grid%subdomain%global%ny + 1

    ! Shorthand for the definition of the internal region
    xstart = grid%subdomain%internal%xstart
    xstop  = grid%subdomain%internal%xstop
    ystart = grid%subdomain%internal%ystart
    ystop  = grid%subdomain%internal%ystop

    ! Copy-in the externally-supplied T-mask, if any. If using OpenMP
    ! then apply first-touch policy for data locality.
    if( present(tmask) )then
       allocate(grid%tmask(grid%nx, grid%ny), stat=ierr(1))
       if( ierr(1) /= 0 )then
          call gocean_stop('grid_init: failed to allocate array for T mask')
       end if
!> TODO should use thread tiling here but that is currently only set-up
!! inside a field object.
!$OMP PARALLEL DO schedule(runtime), default(none), private(ji,jj), &
!$OMP shared(grid, tmask)
       do jj = 1, grid%ny
          do ji = 1, grid%nx
             ! Initially flag all points as being outside the domain
             grid%tmask(ji,jj) = -1
          end do
       end do
!$OMP END PARALLEL DO

       ! Copy of actual values
       grid%tmask(xstart:xstop, ystart:ystop) = tmask(xstart:xstop, &
                                                      ystart:ystop)
    else
       ! No T-mask supplied. Check that grid has PBCs in both
       ! x and y dimensions otherwise we won't know what to do.
       if( .not. ( (grid%boundary_conditions(1) == GO_BC_PERIODIC) .and. &
                   (grid%boundary_conditions(2) == GO_BC_PERIODIC) ) )then
          call gocean_stop('grid_init: ERROR: No T-mask supplied and '// &
                           'grid does not have periodic boundary conditions!')
       end if
       !> TODO add support for PBCs in paralel
       if(get_num_ranks() > 1)then
          call gocean_stop('grid_init: PBCs not yet implemented with MPI')
       end if
    end if ! T-mask supplied

    ! For a regular, orthogonal mesh the spatial resolution is constant
    grid%dx = dxarg
    grid%dy = dyarg

    allocate(grid%dx_t(grid%nx,grid%ny), grid%dy_t(grid%nx,grid%ny), &
             grid%dx_u(grid%nx,grid%ny), grid%dy_u(grid%nx,grid%ny), &
             stat=ierr(1))
    allocate(grid%dx_f(grid%nx,grid%ny), grid%dy_f(grid%nx,grid%ny), &
             grid%dx_v(grid%nx,grid%ny), grid%dy_v(grid%nx,grid%ny), &
             stat=ierr(2)) 
    allocate(grid%area_t(grid%nx,grid%ny), grid%area_u(grid%nx,grid%ny), &
             grid%area_v(grid%nx,grid%ny), stat=ierr(3))
    allocate(grid%gphiu(grid%nx,grid%ny), grid%gphiv(grid%nx,grid%ny), &
             grid%gphif(grid%nx,grid%ny), stat=ierr(4))
    allocate(grid%xt(grid%nx,grid%ny), grid%yt(grid%nx,grid%ny), stat=ierr(5))

    if( any(ierr /= 0, 1) )then
       call gocean_stop('grid_init: failed to allocate arrays')
    end if

    ! Initialise the horizontal scale factors for a regular,
    ! orthogonal mesh. (Constant spatial resolution.)
!$OMP PARALLEL DO schedule(runtime), default(none), private(ji,jj), &
!$OMP shared(grid)
    do jj = 1, grid%ny
       do ji = 1, grid%nx
          grid%dx_t(ji, jj)   = grid%dx
          grid%dy_t(ji, jj)   = grid%dy

          grid%dx_u(ji, jj)   = grid%dx
          grid%dy_u(ji, jj)   = grid%dy

          grid%dx_v(ji, jj)   = grid%dx
          grid%dy_v(ji, jj)   = grid%dy

          grid%dx_f(ji, jj)   = grid%dx
          grid%dy_f(ji, jj)   = grid%dy
       end do
    end do
!$OMP END PARALLEL DO

    ! calculate t,u,v cell area
!$OMP PARALLEL DO schedule(runtime), default(none), private(ji,jj), &
!$OMP shared(grid)
    do jj = 1, grid%ny
       do ji = 1, grid%nx
          grid%area_t(ji,jj) = grid%dx_t(ji,jj) * grid%dy_t(ji,jj)

          grid%area_u(ji,jj) = grid%dx_u(ji,jj) * grid%dy_u(ji,jj)

          grid%area_v(ji,jj) = grid%dx_v(ji,jj) * grid%dy_v(ji,jj)
       END DO
    END DO
!$OMP END PARALLEL DO

    ! -here is an f-plane testing case
    ! i.e. the Coriolis parameter is set to a constant value.
!$OMP PARALLEL DO schedule(runtime), default(none), private(ji,jj), &
!$OMP shared(grid)
    do jj = 1, grid%ny
       do ji = 1, grid%nx
          grid%gphiu(ji, jj) = 50._go_wp
          grid%gphiv(ji, jj) = 50._go_wp
          grid%gphif(ji, jj) = 50._go_wp
       end do
    end do
!$OMP END PARALLEL DO

    ! Co-ordinates of the T points
    ! Do first-touch initialisation before setting actual values
!$OMP PARALLEL DO schedule(runtime), default(none), private(ji,jj), &
!$OMP shared(grid)
    do jj = 1, grid%ny
       do ji = 1, grid%nx
          grid%xt(ji,jj) = 0.0
          grid%yt(ji,jj) = 0.0
       end do
    end do

    grid%xt(xstart, :) = (grid%subdomain%global%xstart - 0.5_go_wp) * &
         grid%dx_t(xstart,:)
    grid%yt(:,ystart)  = (grid%subdomain%global%ystart - 0.5_go_wp) * &
         grid%dy_t(:,ystart)

    DO ji = xstart+1, xstop
      grid%xt(ji,ystart:ystop) = grid%xt(ji-1, ystart:ystop) + grid%dx
    END DO
            
    DO jj = ystart+1, ystop
      grid%yt(xstart:xstop,jj) = grid%yt(xstart:xstop, jj-1) + grid%dy
    END DO

  end subroutine grid_init

  !================================================

end module grid_mod<|MERGE_RESOLUTION|>--- conflicted
+++ resolved
@@ -87,56 +87,37 @@
      type(subdomain_type) :: subdomain
 
      !> Horizontal scale factors at t point (m)
-<<<<<<< HEAD
-     real(wp), allocatable :: dx_t(:,:), dy_t(:,:)
+     real(go_wp), allocatable :: dx_t(:,:), dy_t(:,:)
      integer(c_intptr_t) :: dx_t_device, dy_t_device
 
-     !> Horizontal scale factors at u point (m)
-     real(wp), allocatable :: dx_u(:,:), dy_u(:,:)
-     integer(c_intptr_t) :: dx_u_device, dy_u_device
-
-     !> Horizontal scale factors at v point (m)
-     real(wp), allocatable :: dx_v(:,:), dy_v(:,:) 
-     integer(c_intptr_t) :: dx_v_device, dy_v_device
-
-     !> Horizontal scale factors at f point (m)
-     real(wp), allocatable :: dx_f(:,:), dy_f(:,:)
-     integer(c_intptr_t) :: dx_f_device, dy_f_device
-
-     !> Area of cell centred on t, u or v points
-     real(wp), allocatable :: area_t(:,:), area_u(:,:), area_v(:,:)
-     integer(c_intptr_t) :: area_t_device, area_u_device, area_v_device
-
-=======
-     real(go_wp), allocatable :: dx_t(:,:), dy_t(:,:)
      !> Horizontal scale factors at u point (m)
      real(go_wp), allocatable :: dx_u(:,:), dy_u(:,:)
+     integer(c_intptr_t) :: dx_u_device, dy_u_device
+
      !> Horizontal scale factors at v point (m)
-     real(go_wp), allocatable :: dx_v(:,:), dy_v(:,:)  
+     real(go_wp), allocatable :: dx_v(:,:), dy_v(:,:) 
+     integer(c_intptr_t) :: dx_v_device, dy_v_device
+
      !> Horizontal scale factors at f point (m)
      real(go_wp), allocatable :: dx_f(:,:), dy_f(:,:)
-     !> Unknown \todo Name these fields!
+     integer(c_intptr_t) :: dx_f_device, dy_f_device
+
+     !> Area of cell centred on t, u or v points
      real(go_wp), allocatable :: area_t(:,:), area_u(:,:), area_v(:,:)
->>>>>>> 9683ea06
+     integer(c_intptr_t) :: area_t_device, area_u_device, area_v_device
+
      !> Latitude of u points
      real(go_wp), allocatable :: gphiu(:,:)
      !> Latitude of v points
      real(go_wp), allocatable :: gphiv(:,:)
      !> Latitude of f points
-<<<<<<< HEAD
-     real(wp), allocatable :: gphif(:,:)
+     real(go_wp), allocatable :: gphif(:,:)
      integer(c_intptr_t) :: gphiu_device, gphiv_device, gphif_device
-
-     !> Coordinates of grid (T) points in horizontal plane
-     real(wp), allocatable :: xt(:,:), yt(:,:)
-     integer(c_intptr_t) :: xt_device, yt_device
-
-=======
-     real(go_wp), allocatable :: gphif(:,:)
 
      !> Coordinates of grid (T) points in horizontal plane
      real(go_wp), allocatable :: xt(:,:), yt(:,:)
->>>>>>> 9683ea06
+     integer(c_intptr_t) :: xt_device, yt_device
+
    contains
 
      procedure :: get_tmask
