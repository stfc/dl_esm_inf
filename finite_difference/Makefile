--- conflicted
+++ resolved
@@ -48,23 +48,11 @@
 API_LIB ?= lib_fd.a
 F90 ?= gfortran
 
-<<<<<<< HEAD
-.PHONY: doc clean install fd_lib dm_fd_lib all fortcl fortcl_stub
-=======
 .PHONY: doc clean install fd_lib dm_fd_lib cl_fd_lib all
->>>>>>> 312c1433
 
 all: fd_lib
 
 # Build the library without MPI or OpenCL
-<<<<<<< HEAD
-fd_lib: fortcl_stub
-	${MAKE} -C src API_LIB="${API_LIB}" MPI=no 
-
-# Build the library with MPI but not OpenCL
-dm_fd_lib: fortcl_stub
-	${MAKE} -C src API_LIB="${API_LIB}" MPI=yes 
-=======
 fd_lib:
 	${MAKE} -C src API_LIB="${API_LIB}" MPI=no OCL=no
 
@@ -75,7 +63,6 @@
 # OpenCL without MPI
 cl_fd_lib:
 	${MAKE} -C src API_LIB="${API_LIB}" MPI=no OCL=yes
->>>>>>> 312c1433
 
 # Target requiring OpenCL installation
 fd_lib_cl: fortcl
@@ -100,7 +87,6 @@
 clean:
 	${MAKE} -C src clean
 
-<<<<<<< HEAD
 allclean: clean
 	${MAKE} -C ${FORTCL_DIR} allclean
 	rm -f lib/${API_LIB}
@@ -108,12 +94,5 @@
 
 distclean: allclean
 
-=======
-distclean: clean
-	${MAKE} -C src distclean
-	rm -f lib/${API_LIB}
-	rm -f include/*.[Mm][Oo][Dd]
-
->>>>>>> 312c1433
 doc:
 	doxygen src/doxyfile