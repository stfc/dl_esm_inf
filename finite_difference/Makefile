<<<<<<< HEAD
# The name of the library (archive) this Makefile creates.
API_LIB = dl_esm_inf_fd.a
# FortCL is a git submodule of the dl_esm_inf repository.
FORTCL_DIR = ../external/FortCL

.PHONY: all fd_lib fd_lib_cl install clean allclean distclean fortcl fortcl_stub

all: fd_lib

# Default is to build without OpenCL support
fd_lib: fortcl_stub
	${MAKE} -C src API_LIB="${API_LIB}"

# Target requiring OpenCL installation
fd_lib_cl: fortcl
	${MAKE} -C src API_LIB="${API_LIB}"
=======
#------------------------------------------------------------------------------
# BSD 2-Clause License
# 
# Copyright (c) 2018, Science and Technology Facilities Council.
# All rights reserved.
# 
# Redistribution and use in source and binary forms, with or without
# modification, are permitted provided that the following conditions are met:
# 
# * Redistributions of source code must retain the above copyright notice, this
#   list of conditions and the following disclaimer.
# 
# * Redistributions in binary form must reproduce the above copyright notice,
#   this list of conditions and the following disclaimer in the documentation
#   and/or other materials provided with the distribution.
# 
# THIS SOFTWARE IS PROVIDED BY THE COPYRIGHT HOLDERS AND CONTRIBUTORS "AS IS"
# AND ANY EXPRESS OR IMPLIED WARRANTIES, INCLUDING, BUT NOT LIMITED TO, THE
# IMPLIED WARRANTIES OF MERCHANTABILITY AND FITNESS FOR A PARTICULAR PURPOSE ARE
# DISCLAIMED. IN NO EVENT SHALL THE COPYRIGHT HOLDER OR CONTRIBUTORS BE LIABLE
# FOR ANY DIRECT, INDIRECT, INCIDENTAL, SPECIAL, EXEMPLARY, OR CONSEQUENTIAL
# DAMAGES (INCLUDING, BUT NOT LIMITED TO, PROCUREMENT OF SUBSTITUTE GOODS OR
# SERVICES; LOSS OF USE, DATA, OR PROFITS; OR BUSINESS INTERRUPTION) HOWEVER
# CAUSED AND ON ANY THEORY OF LIABILITY, WHETHER IN CONTRACT, STRICT LIABILITY,
# OR TORT (INCLUDING NEGLIGENCE OR OTHERWISE) ARISING IN ANY WAY OUT OF THE USE
# OF THIS SOFTWARE, EVEN IF ADVISED OF THE POSSIBILITY OF SUCH DAMAGE.
#------------------------------------------------------------------------------
# Author: A. R. Porter, STFC Daresbury Laboratory

# Top-level Makefile for the dl_esm_inf library.
# Default target is to build the library without MPI. Use the 'dm_fd_lib'
# target to compile with MPI support.
#
# This Makefile picks up the compiler to use along with any flags from
# environment variables. e.g. to use gfortran:
# 
# export F90=mpif90
# export F90FLAGS="-O3"
# export AR=ar
#
# or, to build the serial version:
#
# export F90=gfortran

API_LIB ?= lib_fd.a
F90 ?= gfortran

.PHONY: doc clean install fd_lib dm_fd_lib all

all: fd_lib

# Build the library without MPI
fd_lib:
	${MAKE} -C src API_LIB="${API_LIB}" MPI=no 

# Build the library with MPI
dm_fd_lib:
	${MAKE} -C src API_LIB="${API_LIB}" MPI=yes 
>>>>>>> 9683ea06

install: fd_lib lib include
	cp src/${API_LIB} ./lib/.
	cp src/*.[Mm][Oo][Dd] ./include/.

fortcl_stub:
	${MAKE} -C ${FORTCL_DIR} stub

fortcl:
	${MAKE} -C ${FORTCL_DIR}

lib:
	mkdir lib

include:
	mkdir include

clean:
	${MAKE} -C src clean

allclean: clean
	${MAKE} -C ${FORTCL_DIR} allclean
	rm -f lib/${API_LIB}
	rm -f include/*.[Mm][Oo][Dd]

<<<<<<< HEAD
distclean: allclean
=======

doc:
	doxygen src/doxyfile
>>>>>>> 9683ea06
<|MERGE_RESOLUTION|>--- conflicted
+++ resolved
@@ -1,25 +1,7 @@
-<<<<<<< HEAD
-# The name of the library (archive) this Makefile creates.
-API_LIB = dl_esm_inf_fd.a
-# FortCL is a git submodule of the dl_esm_inf repository.
-FORTCL_DIR = ../external/FortCL
-
-.PHONY: all fd_lib fd_lib_cl install clean allclean distclean fortcl fortcl_stub
-
-all: fd_lib
-
-# Default is to build without OpenCL support
-fd_lib: fortcl_stub
-	${MAKE} -C src API_LIB="${API_LIB}"
-
-# Target requiring OpenCL installation
-fd_lib_cl: fortcl
-	${MAKE} -C src API_LIB="${API_LIB}"
-=======
 #------------------------------------------------------------------------------
 # BSD 2-Clause License
 # 
-# Copyright (c) 2018, Science and Technology Facilities Council.
+# Copyright (c) 2018-2019, Science and Technology Facilities Council.
 # All rights reserved.
 # 
 # Redistribution and use in source and binary forms, with or without
@@ -60,21 +42,27 @@
 #
 # export F90=gfortran
 
+# FortCL is a git submodule of the dl_esm_inf repository.
+FORTCL_DIR = ../external/FortCL
+
 API_LIB ?= lib_fd.a
 F90 ?= gfortran
 
-.PHONY: doc clean install fd_lib dm_fd_lib all
+.PHONY: doc clean install fd_lib dm_fd_lib all fortcl fortcl_stub
 
 all: fd_lib
 
-# Build the library without MPI
-fd_lib:
+# Build the library without MPI or OpenCL
+fd_lib: fortcl_stub
 	${MAKE} -C src API_LIB="${API_LIB}" MPI=no 
 
-# Build the library with MPI
-dm_fd_lib:
+# Build the library with MPI but not OpenCL
+dm_fd_lib: fortcl_stub
 	${MAKE} -C src API_LIB="${API_LIB}" MPI=yes 
->>>>>>> 9683ea06
+
+# Target requiring OpenCL installation
+fd_lib_cl: fortcl
+	${MAKE} -C src API_LIB="${API_LIB}"
 
 install: fd_lib lib include
 	cp src/${API_LIB} ./lib/.
@@ -100,10 +88,7 @@
 	rm -f lib/${API_LIB}
 	rm -f include/*.[Mm][Oo][Dd]
 
-<<<<<<< HEAD
 distclean: allclean
-=======
 
 doc:
-	doxygen src/doxyfile
->>>>>>> 9683ea06
+	doxygen src/doxyfile